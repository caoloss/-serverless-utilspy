{
  "name": "@serverless/utils",
  "version": "0.0.2",
  "description": "General serverless utilities",
  "author": "Serverless, Inc.",
  "license": "Apache-2.0",
  "main": "dist/index.js",
  "engines" : {
    "node" : ">6.0"
  },
  "repository": {
    "type": "git",
    "url": "https://github.com/serverless/utils"
  },
  "bugs": {
    "url": "https://github.com/serverless/utils/issues"
  },
  "homepage": "https://github.com/serverless/utils#readme",
  "scripts": {
    "build": "./scripts/build.sh",
    "clean": "./scripts/clean.sh",
    "cleanse": "./scripts/cleanse.sh",
    "lint": "./scripts/lint.sh",
    "lint:staged": "./scripts/lint-staged.sh",
    "test": "./scripts/test.sh",
    "watch": "./scripts/watch.sh"
  },
  "dependencies": {
    "archiver": "^2.1.1",
    "babel-polyfill": "^6.26.0",
    "bluebird": "^3.5.1",
    "crypto-extra": "^0.4.0",
    "fs-extra": "^5.0.0",
    "is-url": "^1.2.4",
    "js-yaml": "^3.11.0",
    "ramda": "^0.25.0",
    "rc": "^1.2.7",
    "source-map-support": "^0.5.5",
    "uuid": "^3.2.1",
    "write-file-atomic": "^2.3.0"
  },
  "devDependencies": {
    "adm-zip": "^0.4.9",
    "babel-cli": "^6.26.0",
    "babel-core": "^6.26.3",
<<<<<<< HEAD
    "babel-jest": "^23.6.0",
    "babel-plugin-transform-object-rest-spread": "^6.26.0",
    "babel-preset-env": "^1.6.1",
    "eslint": "^4.19.1",
    "eslint-config-airbnb-base": "^12.1.0",
    "eslint-config-prettier": "^2.9.0",
    "eslint-plugin-import": "^2.11.0",
    "eslint-plugin-prettier": "^2.6.0",
    "jest": "^23.6.0",
    "prettier": "^1.12.1"
=======
    "babel-eslint": "^9.0.0",
    "babel-jest": "^22.4.3",
    "babel-plugin-transform-object-rest-spread": "^6.26.0",
    "babel-preset-env": "^1.6.1",
    "eslint": "^5.5.0",
    "eslint-config-prettier": "^3.0.1",
    "eslint-plugin-import": "^2.14.0",
    "eslint-plugin-prettier": "^2.6.2",
    "jest": "^22.4.3",
    "lint-staged": "^7.2.2",
    "pre-commit": "^1.2.2",
    "prettier": "^1.14.2"
>>>>>>> c3b323ed
  },
  "publishConfig": {
    "access": "public"
  },
  "pre-commit": [
    "lint:staged"
  ]
}<|MERGE_RESOLUTION|>--- conflicted
+++ resolved
@@ -5,8 +5,8 @@
   "author": "Serverless, Inc.",
   "license": "Apache-2.0",
   "main": "dist/index.js",
-  "engines" : {
-    "node" : ">6.0"
+  "engines": {
+    "node": ">6.0"
   },
   "repository": {
     "type": "git",
@@ -43,31 +43,18 @@
     "adm-zip": "^0.4.9",
     "babel-cli": "^6.26.0",
     "babel-core": "^6.26.3",
-<<<<<<< HEAD
+    "babel-eslint": "^9.0.0",
     "babel-jest": "^23.6.0",
-    "babel-plugin-transform-object-rest-spread": "^6.26.0",
-    "babel-preset-env": "^1.6.1",
-    "eslint": "^4.19.1",
-    "eslint-config-airbnb-base": "^12.1.0",
-    "eslint-config-prettier": "^2.9.0",
-    "eslint-plugin-import": "^2.11.0",
-    "eslint-plugin-prettier": "^2.6.0",
-    "jest": "^23.6.0",
-    "prettier": "^1.12.1"
-=======
-    "babel-eslint": "^9.0.0",
-    "babel-jest": "^22.4.3",
     "babel-plugin-transform-object-rest-spread": "^6.26.0",
     "babel-preset-env": "^1.6.1",
     "eslint": "^5.5.0",
     "eslint-config-prettier": "^3.0.1",
     "eslint-plugin-import": "^2.14.0",
     "eslint-plugin-prettier": "^2.6.2",
-    "jest": "^22.4.3",
+    "jest": "^23.6.0",
     "lint-staged": "^7.2.2",
     "pre-commit": "^1.2.2",
     "prettier": "^1.14.2"
->>>>>>> c3b323ed
   },
   "publishConfig": {
     "access": "public"
