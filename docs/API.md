--- conflicted
+++ resolved
@@ -2,3803 +2,4 @@
 
 *NOTES*
 * These API docs are still being written. However, we have attempted to stick to the Ramda signature as much as possible for our data methods. So, in most cases, the [ramda documentation](https://ramdajs.com/docs/) is a good point of reference.
-* A number of our data methods have async support built in. They will automatically upgrade to async methods when an async iteratee is used.
-
-<!-- AUTO-GENERATED-CONTENT:START (TOC) -->
-- [base](#base)
-  * [arrayConcat()](#arrayconcat)
-  * [arrayFlatten()](#arrayflatten)
-  * [arrayLikeIterator()](#arraylikeiterator)
-  * [arrayLikeKeys()](#arraylikekeys)
-  * [arrayLikeSlice()](#arraylikeslice)
-  * [indexEndOffset()](#indexendoffset)
-  * [isArguments()](#isarguments)
-  * [isArray()](#isarray)
-  * [isArrayBuffer()](#isarraybuffer)
-  * [isArrayLike()](#isarraylike)
-  * [isBoolean()](#isboolean)
-  * [isBuffer()](#isbuffer)
-  * [isDate()](#isdate)
-  * [isElement()](#iselement)
-  * [isError()](#iserror)
-  * [isFunction()](#isfunction)
-  * [isGenerator()](#isgenerator)
-  * [isGeneratorFunction()](#isgeneratorfunction)
-  * [isIndex()](#isindex)
-  * [isInfinity()](#isinfinity)
-  * [isInteger()](#isinteger)
-  * [isIterable()](#isiterable)
-  * [isMap()](#ismap)
-  * [isNaN()](#isnan)
-  * [isNativeObject()](#isnativeobject)
-  * [isNil()](#isnil)
-  * [isNull()](#isnull)
-  * [isNumber()](#isnumber)
-  * [isObject()](#isobject)
-  * [isObjectLike()](#isobjectlike)
-  * [isPlainObject()](#isplainobject)
-  * [isPromise()](#ispromise)
-  * [isPrototype()](#isprototype)
-  * [isRegExp()](#isregexp)
-  * [isSet()](#isset)
-  * [isString()](#isstring)
-  * [isSymbol()](#issymbol)
-  * [isTransformer()](#istransformer)
-  * [isTypedArray()](#istypedarray)
-  * [isUndefined()](#isundefined)
-  * [isWeakMap()](#isweakmap)
-  * [isWeakSet()](#isweakset)
-  * [objectIterator()](#objectiterator)
-  * [objectKeys()](#objectkeys)
-  * [stringToLowerCase()](#stringtolowercase)
-  * [toFinite()](#tofinite)
-  * [toInteger()](#tointeger)
-  * [toNumber()](#tonumber)
-  * [toObject()](#toobject)
-  * [toString()](#tostring)
-- [common](#common)
-  * [all()](#all)
-  * [allWith()](#allwith)
-  * [apply()](#apply)
-  * [complement()](#complement)
-  * [compose()](#compose)
-  * [deferredPromise()](#deferredpromise)
-  * [defn()](#defn)
-  * [dispatchable()](#dispatchable)
-  * [identity()](#identity)
-  * [isOp()](#isop)
-  * [isResolved()](#isresolved)
-  * [iterate()](#iterate)
-  * [iterateRight()](#iterateright)
-  * [iterator()](#iterator)
-  * [iteratorResolver()](#iteratorresolver)
-  * [nAry()](#nary)
-  * [nArySpread()](#naryspread)
-  * [nth()](#nth)
-  * [op()](#op)
-  * [pipe()](#pipe)
-  * [resolvable()](#resolvable)
-  * [resolve()](#resolve)
-  * [resolveToGenerator()](#resolvetogenerator)
-  * [resolveToGeneratorWith()](#resolvetogeneratorwith)
-  * [resolveWith()](#resolvewith)
-  * [sleep()](#sleep)
-- [constants](#constants)
-  * [MAX_SAFE_INTEGER](#max_safe_integer)
-  * [SYMBOL_ITERATOR](#symbol_iterator)
-  * [SYMBOL_OP](#symbol_op)
-- [data](#data)
-  * [any()](#any)
-  * [anyAtIndex()](#anyatindex)
-  * [append()](#append)
-  * [assign()](#assign)
-  * [assoc()](#assoc)
-  * [assocIndex()](#associndex)
-  * [assocPath()](#assocpath)
-  * [assocProp()](#assocprop)
-  * [compact()](#compact)
-  * [concat()](#concat)
-  * [every()](#every)
-  * [everyAtIndex()](#everyatindex)
-  * [filter()](#filter)
-  * [filterAtIndex()](#filteratindex)
-  * [find()](#find)
-  * [findAtIndex()](#findatindex)
-  * [findKdx()](#findkdx)
-  * [flatten()](#flatten)
-  * [forEach()](#foreach)
-  * [forEachIndexed()](#foreachindexed)
-  * [forEachObjIndexed()](#foreachobjindexed)
-  * [get()](#get)
-  * [getParent()](#getparent)
-  * [getParentPath()](#getparentpath)
-  * [getPath()](#getpath)
-  * [getProp()](#getprop)
-  * [has()](#has)
-  * [hasPath()](#haspath)
-  * [hasProp()](#hasprop)
-  * [head()](#head)
-  * [init()](#init)
-  * [is()](#is)
-  * [join()](#join)
-  * [keys()](#keys)
-  * [last()](#last)
-  * [length()](#length)
-  * [map()](#map)
-  * [mapIndexed()](#mapindexed)
-  * [mapObjIndexed()](#mapobjindexed)
-  * [omit()](#omit)
-  * [pick()](#pick)
-  * [prepend()](#prepend)
-  * [reduce()](#reduce)
-  * [reduceIndexed()](#reduceindexed)
-  * [reduceObjIndexed()](#reduceobjindexed)
-  * [reduceRight()](#reduceright)
-  * [reject()](#reject)
-  * [remove()](#remove)
-  * [set()](#set)
-  * [shallowEquals()](#shallowequals)
-  * [slice()](#slice)
-  * [tail()](#tail)
-  * [union()](#union)
-  * [values()](#values)
-  * [walk()](#walk)
-  * [walkReduce()](#walkreduce)
-  * [walkReduceDepthFirst()](#walkreducedepthfirst)
-  * [walkReducePath()](#walkreducepath)
-- [fetch](#fetch)
-  * [fetch()](#fetch)
-- [fs](#fs)
-  * [isArchivePath()](#isarchivepath)
-- [ip](#ip)
-  * [isIp()](#isip)
-  * [lookupIp()](#lookupip)
-- [lang](#lang)
-  * [getProperty()](#getproperty)
-  * [mix()](#mix)
-- [logic](#logic)
-  * [and()](#and)
-  * [isEmpty()](#isempty)
-  * [not()](#not)
-  * [or()](#or)
-- [path](#path)
-  * [findPath()](#findpath)
-- [string](#string)
-  * [lowerCase()](#lowercase)
-<!-- AUTO-GENERATED-CONTENT:END -->
-
-<!-- AUTO-GENERATED-CONTENT:START (METHODS) -->
-## base
-
-### arrayConcat()
-
-[source](https://github.com/serverless/utils/tree/v0.0.17/src/base/arrayConcat.js#L3)&nbsp;&nbsp;&nbsp;&nbsp;&nbsp; since v0.0.13
-<p>Concat an array with two or more arrays. This method does not change the existing arrays, but instead returns a new array.</p>
-
-**Params**
-<p><code>array</code>: <code>Array</code> - The array concat with the given values</p>
-<p><code>values</code>: <code>...&ast;</code> - The values to concat to the array</p>
-
-**Returns**
-<br /><p><code>Array</code> - A new array with the values concatenated</p>
-
-**Example**
-```js
-arrayConcat(['a', 'b', 'c'], [1, 2, 3])
-//=> ['a', 'b', 'c', 1, 2, 3]
-
-arrayConcat([1, 2, 3], [4, 5, 6], [7, 8, 9])
-//=> [1, 2, 3, 4, 5, 6, 7, 8, 9]
-
-arrayConcat(['a', 'b', 'c'], 1, [2, 3])
-//=> ['a', 'b', 'c', 1, 2, 3]
-```
-<br /><br />
-
-### arrayFlatten()
-
-[source](https://github.com/serverless/utils/tree/v0.0.17/src/base/arrayFlatten.js#L25)&nbsp;&nbsp;&nbsp;&nbsp;&nbsp; since v0.0.13
-<p>Returns a new array by pulling every item out of it (and all its sub-arrays) and putting them in a new array, depth-first.</p>
-
-**Params**
-<p><code>array</code>: <code>Array</code> - The array to consider.</p>
-
-**Returns**
-<br /><p><code>Array</code> - The flattened list.</p>
-
-**Example**
-```js
-arrayFlatten([1, 2, [3, 4], 5, [6, [7, 8, [9, [10, 11], 12]]]])
-//=> [1, 2, 3, 4, 5, 6, 7, 8, 9, 10, 11, 12]
-```
-<br /><br />
-
-### arrayLikeIterator()
-
-[source](https://github.com/serverless/utils/tree/v0.0.17/src/base/arrayLikeIterator.js#L30)&nbsp;&nbsp;&nbsp;&nbsp;&nbsp; since v0.0.11
-<p>Returns iterator for an array like value.</p>
-
-**Params**
-<p><code>arrayLike</code>: <code>&ast;</code> - The array like value to create an iterator for.</p>
-<p><code>index</code>: <code>&ast;</code> - The index to start at.</p>
-
-**Returns**
-<br /><p><code>Iterator</code> - A new iterator for the given array like value</p>
-
-**Example**
-```js
-arrayLikeIterator(['write', 'more'])
-//=> {
-//   next: () => ({
-//     value: *,
-//     done: boolean,
-//     kdx: integer,
-//     index: integer
-//   }),
-//   previous: () => ({
-//     value: *,
-//     done: boolean,
-//     kdx: integer,
-//     index: integer
-//   })
-// }
-arrayLikeIterator('tests')
-//=> {
-//   next: () => ({
-//     value: *,
-//     done: boolean,
-//     kdx: integer,
-//     index: integer
-//   })
-//   previous: () => ({
-//     value: *,
-//     done: boolean,
-//     kdx: integer,
-//     index: integer
-//   })
-// }
-```
-<br /><br />
-
-### arrayLikeKeys()
-
-[source](https://github.com/serverless/utils/tree/v0.0.17/src/base/arrayLikeKeys.js#L7)&nbsp;&nbsp;&nbsp;&nbsp;&nbsp; since v0.0.3
-<p>Creates an array of the enumerable property names of the array-like <code>value</code>.</p>
-
-**Params**
-<p><code>value</code>: <code>&ast;</code> - The value to query.</p>
-<p><code>inherited</code>: <code>boolean</code> - Specify returning inherited property names.</p>
-
-**Returns**
-<br /><p><code>Array</code> - Returns the array of property names.</p>
-
-<br /><br />
-
-### arrayLikeSlice()
-
-[source](https://github.com/serverless/utils/tree/v0.0.17/src/base/arrayLikeSlice.js#L4)&nbsp;&nbsp;&nbsp;&nbsp;&nbsp; since v0.0.13
-<p>Returns a shallow copy of a portion of an array into a new array object selected from begin to end (end not included). The original array will not be modified.</p>
-
-**Params**
-<p><code>arrayLike</code>: <code>Array</code> - The array like value to slice values from</p>
-<p><code>start</code>: <code>number</code> - [=0] Zero-based index at which to begin extraction. A negative index will be treated as an offset from the end.</p>
-<p><code>end</code>: <code>number</code> - [=array.length] Zero-based index before which to end extraction. `arrayLikeSlice` extracts up to but not including end.</p>
-
-**Returns**
-<br /><p><code>Array</code> - A new array with the extraced values</p>
-
-**Example**
-```js
-arrayLikeSlice(['a', 'b', 'c'], 0, 2)
-//=> ['a', 'b']
-```
-<br /><br />
-
-### indexEndOffset()
-
-[source](https://github.com/serverless/utils/tree/v0.0.17/src/base/indexEndOffset.js#L1)&nbsp;&nbsp;&nbsp;&nbsp;&nbsp; since v0.0.13
-<p>Generate a start index with an offset where if the start is less than 0 it will return an offset from the length of <code>length + start</code></p>
-
-**Params**
-<p><code>start</code>: <code>number</code> - The start index</p>
-<p><code>length</code>: <code>number</code> - The length of the list</p>
-
-**Returns**
-<br /><p><code>number</code> - A starting index</p>
-
-**Example**
-```js
-indexEndOffset(0, 2)
-// => 0
-
-indexEndOffset(3, 2)
-// => 2
-
-indexEndOffset(-1, 3)
-// => 2
-```
-<br /><br />
-
-### isArguments()
-
-[source](https://github.com/serverless/utils/tree/v0.0.17/src/base/isArguments.js#L4)&nbsp;&nbsp;&nbsp;&nbsp;&nbsp; since v0.0.3
-<p>Checks if <code>value</code> is likely an <code>arguments</code> object.</p>
-
-**Params**
-<p><code>value</code>: <code>&ast;</code> - The value to check.</p>
-
-**Returns**
-<br /><p><code>boolean</code> - Returns `true` if `value` is an `arguments` object, else `false`.</p>
-
-**Example**
-```js
-isArguments(function() { return arguments }()) // => true
-
-isArguments([1, 2, 3]) // => false
-```
-<br /><br />
-
-### isArray()
-
-[source](https://github.com/serverless/utils/tree/v0.0.17/src/base/isArray.js#L1)&nbsp;&nbsp;&nbsp;&nbsp;&nbsp; since 0.0.3
-<p>Checks if <code>value</code> is classified as an <code>Array</code> object.</p>
-
-**Params**
-<p><code>value</code>: <code>&ast;</code> - The value to check.</p>
-
-**Returns**
-<br /><p><code>boolean</code> - Returns `true` if `value` is an array, else `false`.</p>
-
-**Example**
-```js
-isArray([1, 2, 3]) // => true
-
-isArray(document.body.children) // => false
-
-isArray('abc') // => false
-
-isArray(noop) // => false
-```
-<br /><br />
-
-### isArrayBuffer()
-
-[source](https://github.com/serverless/utils/tree/v0.0.17/src/base/isArrayBuffer.js#L8)&nbsp;&nbsp;&nbsp;&nbsp;&nbsp; since 0.0.10
-<p>Checks if <code>value</code> is classified as an <code>ArrayBuffer</code> object.</p>
-
-**Params**
-<p><code>value</code>: <code>&ast;</code> - The value to check.</p>
-
-**Returns**
-<br /><p><code>boolean</code> - Returns `true` if `value` is an array buffer, else `false`.</p>
-
-**Example**
-```js
-isArrayBuffer(new ArrayBuffer(2))
-// => true
-
-isArrayBuffer(new Array(2))
-// => false
-```
-<br /><br />
-
-### isArrayLike()
-
-[source](https://github.com/serverless/utils/tree/v0.0.17/src/base/isArrayLike.js#L3)&nbsp;&nbsp;&nbsp;&nbsp;&nbsp; since v0.0.3
-<p>Checks if <code>value</code> is array-like. A value is considered array-like if it's<br />
-not a function and has a <code>value.length</code> that's an integer greater than or<br />
-equal to <code>0</code> and less than or equal to <code>Number.MAX_SAFE_INTEGER</code>.</p>
-
-**Params**
-<p><code>value</code>: <code>&ast;</code> - The value to check.</p>
-
-**Returns**
-<br /><p><code>boolean</code> - Returns `true` if `value` is array-like, else `false`.</p>
-
-**Example**
-```js
-isArrayLike([1, 2, 3]) // => true
-
-isArrayLike(document.body.children) // => true
-
-isArrayLike('abc') // => true
-
-isArrayLike(Function) // => false
-```
-<br /><br />
-
-### isBoolean()
-
-[source](https://github.com/serverless/utils/tree/v0.0.17/src/base/isBoolean.js#L4)&nbsp;&nbsp;&nbsp;&nbsp;&nbsp; since 0.0.10
-<p>Checks if <code>value</code> is classified as a boolean primitive or object.</p>
-
-**Params**
-<p><code>value</code>: <code>&ast;</code> - The value to check.</p>
-
-**Returns**
-<br /><p><code>boolean</code> - Returns `true` if `value` is a boolean, else `false`.</p>
-
-**Example**
-```js
-isBoolean(false)
-// => true
-
-isBoolean(null)
-// => false
-```
-<br /><br />
-
-### isBuffer()
-
-[source](https://github.com/serverless/utils/tree/v0.0.17/src/base/isBuffer.js#L19)&nbsp;&nbsp;&nbsp;&nbsp;&nbsp; since v0.0.3
-<p>Checks if <code>value</code> is a buffer.</p>
-
-**Params**
-<p><code>value</code>: <code>&ast;</code> - The value to check.</p>
-
-**Returns**
-<br /><p><code>boolean</code> - Returns `true` if `value` is a buffer, else `false`.</p>
-
-**Example**
-```js
-isBuffer(new Buffer(2)) // => true
-
-isBuffer(new Uint8Array(2)) // => false
-```
-<br /><br />
-
-### isDate()
-
-[source](https://github.com/serverless/utils/tree/v0.0.17/src/base/isDate.js#L8)&nbsp;&nbsp;&nbsp;&nbsp;&nbsp; since 0.0.10
-<p>Checks if <code>value</code> is classified as a <code>Date</code> object.</p>
-
-**Params**
-<p><code>value</code>: <code>&ast;</code> - The value to check.</p>
-
-**Returns**
-<br /><p><code>boolean</code> - Returns `true` if `value` is a date object, else `false`.</p>
-
-**Example**
-```js
-isDate(new Date)
-// => true
-
-isDate('Mon April 23 2012')
-// => false
-```
-<br /><br />
-
-### isElement()
-
-[source](https://github.com/serverless/utils/tree/v0.0.17/src/base/isElement.js#L4)&nbsp;&nbsp;&nbsp;&nbsp;&nbsp; since 0.0.10
-<p>Checks if <code>value</code> is likely a DOM element.</p>
-
-**Params**
-<p><code>value</code>: <code>&ast;</code> - The value to check.</p>
-
-**Returns**
-<br /><p><code>boolean</code> - Returns `true` if `value` is a DOM element, else `false`.</p>
-
-**Example**
-```js
-isElement(document.body)
-// => true
-
-isElement('<body>')
-// => false
-```
-<br /><br />
-
-### isError()
-
-[source](https://github.com/serverless/utils/tree/v0.0.17/src/base/isError.js#L5)&nbsp;&nbsp;&nbsp;&nbsp;&nbsp; since 0.0.10
-<p>Checks if <code>value</code> is an <code>Error</code>, <code>EvalError</code>, <code>RangeError</code>, <code>ReferenceError</code>, <code>SyntaxError</code>, <code>TypeError</code>, or <code>URIError</code> object.</p>
-
-**Params**
-<p><code>value</code>: <code>&ast;</code> - The value to check.</p>
-
-**Returns**
-<br /><p><code>boolean</code> - Returns `true` if `value` is an error object, else `false`.</p>
-
-**Example**
-```js
-isError(new Error)
-// => true
-
-isError(Error)
-// => false
-```
-<br /><br />
-
-### isFunction()
-
-[source](https://github.com/serverless/utils/tree/v0.0.17/src/base/isFunction.js#L4)&nbsp;&nbsp;&nbsp;&nbsp;&nbsp; since v0.0.3
-<p>Checks if <code>value</code> is classified as a <code>Function</code> object.</p>
-
-**Params**
-<p><code>value</code>: <code>&ast;</code> - The value to check.</p>
-
-**Returns**
-<br /><p><code>boolean</code> - Returns `true` if `value` is a function, else `false`.</p>
-
-**Example**
-```js
-isFunction(function() {}) // => true
-
-isFunction(/abc/) // => false
-```
-<br /><br />
-
-### isGenerator()
-
-[source](https://github.com/serverless/utils/tree/v0.0.17/src/base/isGenerator.js#L3)&nbsp;&nbsp;&nbsp;&nbsp;&nbsp; since v0.0.3
-<p>Checks whether the given value is a generator.</p>
-
-**Params**
-<p><code>value</code>: <code>&ast;</code> - The value to check.</p>
-
-**Returns**
-<br /><p><code>boolean</code> - Returns `true` if `value` is a generator, else `false`.</p>
-
-**Example**
-```js
-isGenerator((function*() {})())  //=> true
-
-isGenerator((function() {})())   //=> false
-
-isGenerator({
-  next: () => {},
-  throw: () => {}
-})  //=> true
-```
-<br /><br />
-
-### isGeneratorFunction()
-
-[source](https://github.com/serverless/utils/tree/v0.0.17/src/base/isGeneratorFunction.js#L18)&nbsp;&nbsp;&nbsp;&nbsp;&nbsp; since v0.0.3
-<p>Checks whether a function is generator function.</p>
-
-**Params**
-<p><code>value</code>: <code>&ast;</code> - The value to check.</p>
-
-**Returns**
-<br /><p><code>boolean</code> - Returns `true` if `value` is a generator function, else `false`.</p>
-
-**Example**
-```js
-isGeneratorFunction(function*() {})  //=> true
-isGeneratorFunction(function() {})   //=> false
-```
-<br /><br />
-
-### isIndex()
-
-[source](https://github.com/serverless/utils/tree/v0.0.17/src/base/isIndex.js#L6)&nbsp;&nbsp;&nbsp;&nbsp;&nbsp; since v0.0.3
-<p>Checks if <code>value</code> is a valid array-like index.</p>
-
-**Params**
-<p><code>value</code>: <code>&ast;</code> - The value to check.</p>
-<p><code>length</code>: <code>number</code> - [=MAX_SAFE_INTEGER] The upper bounds of a valid index.</p>
-
-**Returns**
-<br /><p><code>boolean</code> - Returns `true` if `value` is a valid index, else `false`.</p>
-
-**Example**
-```js
-isIndex(0)
-//=> true
-
-isIndex(1)
-//=> true
-
-isIndex(-1)
-//=> false
-```
-<br /><br />
-
-### isInfinity()
-
-[source](https://github.com/serverless/utils/tree/v0.0.17/src/base/isInfinity.js#L3)&nbsp;&nbsp;&nbsp;&nbsp;&nbsp; since v0.0.13
-<p>Checks if <code>value</code> is <code>Infinity</code> or <code>-Infinity</code>.</p>
-
-**Params**
-<p><code>value</code>: <code>&ast;</code> - The value to check.</p>
-
-**Returns**
-<br /><p><code>boolean</code> - Returns `true` if `value` is `Infinity` or `-Infinity`, else `false`.</p>
-
-**Example**
-```js
-isInfinity(Infinity)
-// => true
-
-isInfinity(-Infinity)
-// => true
-
-isInfinity(new Number(Infinity))
-// => true
-
-isInfinity(undefined)
-// => false
-
-isInfinity(123)
-// => false
-```
-<br /><br />
-
-### isInteger()
-
-[source](https://github.com/serverless/utils/tree/v0.0.17/src/base/isInteger.js#L3)&nbsp;&nbsp;&nbsp;&nbsp;&nbsp; since v0.0.3
-<p>Determine if the passed argument is an integer.</p>
-
-**Params**
-<p><code>value</code>: <code>&ast;</code> - The value to check.</p>
-
-**Returns**
-<br /><p><code>Boolean</code> - Returns `true` if `value` is an integer, else `false`.</p>
-
-**Example**
-```js
-isInteger(3) // => true
-
-isInteger(new Number(3)) // => true
-
-isInteger(3.2) // => false
-
-isInteger(Number.MIN_VALUE) // => false
-
-isInteger(Infinity) // => false
-
-isInteger(NaN) // => false
-
-isInteger('3') // => false
-```
-<br /><br />
-
-### isIterable()
-
-[source](https://github.com/serverless/utils/tree/v0.0.17/src/base/isIterable.js#L3)&nbsp;&nbsp;&nbsp;&nbsp;&nbsp; since v0.0.3
-<p>Checks if <code>value</code> implements the iterator symbol or is iterable</p>
-
-**Params**
-<p><code>value</code>: <code>&ast;</code> - The value to check.</p>
-
-**Returns**
-<br /><p><code>boolean</code> - Returns `true` if `value` is iterable, else `false`.</p>
-
-**Example**
-```js
-isIterable('abc')
-//=> true
-
-isIterable(new Map())
-//=> true
-
-isIterable({})
-//=> false
-
-isIterable([])
-//=> true
-```
-<br /><br />
-
-### isMap()
-
-[source](https://github.com/serverless/utils/tree/v0.0.17/src/base/isMap.js#L8)&nbsp;&nbsp;&nbsp;&nbsp;&nbsp; since v0.0.3
-<p>Checks if <code>value</code> is classified as a <code>Map</code> object.</p>
-
-**Params**
-<p><code>value</code>: <code>&ast;</code> - The value to check.</p>
-
-**Returns**
-<br /><p><code>boolean</code> - Returns `true` if `value` is a map, else `false`.</p>
-
-**Example**
-```js
-isMap(new Map) // => true
-
-isMap(new WeakMap) // => false
-```
-<br /><br />
-
-### isNaN()
-
-[source](https://github.com/serverless/utils/tree/v0.0.17/src/base/isNaN.js#L3)&nbsp;&nbsp;&nbsp;&nbsp;&nbsp; since v0.0.13
-<p>Checks if <code>value</code> is <code>NaN</code>.</p>
-<p><strong>Note:</strong> This method is based on <a href="https://mdn.io/Number/isNaN"><code>Number.isNaN</code></a> and is not the same as global <a href="https://mdn.io/isNaN"><code>isNaN</code></a> which returns <code>true</code> for <code>undefined</code> and other non-number values.</p>
-
-**Params**
-<p><code>value</code>: <code>&ast;</code> - The value to check.</p>
-
-**Returns**
-<br /><p><code>boolean</code> - Returns `true` if `value` is `NaN`, else `false`.</p>
-
-**Example**
-```js
-isNaN(NaN)
-// => true
-
-isNaN(new Number(NaN))
-// => true
-
-isNaN(undefined)
-// => false
-```
-<br /><br />
-
-### isNativeObject()
-
-[source](https://github.com/serverless/utils/tree/v0.0.17/src/base/isNativeObject.js#L5)&nbsp;&nbsp;&nbsp;&nbsp;&nbsp; since 0.0.10
-<p>Checks if <code>value</code> is native JavaScript object instance.</p>
-
-**Params**
-<p><code>value</code>: <code>&ast;</code> - The value to check.</p>
-
-**Returns**
-<br /><p><code>boolean</code> - Returns `true` if `value` is a native JS object instance</p>
-
-**Example**
-```js
-isNativeObject(new WeakSet())
-// => true
-
-isNativeObject({})
-// => false
-
-class MyObject {}
-isNativeObject(new MyObject())
-// => false
-```
-<br /><br />
-
-### isNil()
-
-[source](https://github.com/serverless/utils/tree/v0.0.17/src/base/isNil.js#L1)&nbsp;&nbsp;&nbsp;&nbsp;&nbsp; since v0.0.3
-<p>Checks if <code>value</code> is <code>null</code> or <code>undefined</code>.</p>
-
-**Params**
-<p><code>value</code>: <code>&ast;</code> - The value to check.</p>
-
-**Returns**
-<br /><p><code>boolean</code> - Returns `true` if `value` is nullish, else `false`.</p>
-
-**Example**
-```js
-isNil(null) // => true
-
-isNil(void 0) // => true
-
-isNil(NaN) // => false
-```
-<br /><br />
-
-### isNull()
-
-[source](https://github.com/serverless/utils/tree/v0.0.17/src/base/isNull.js#L1)&nbsp;&nbsp;&nbsp;&nbsp;&nbsp; since v0.0.3
-<p>Checks if <code>value</code> is <code>null</code>.</p>
-
-**Params**
-<p><code>value</code>: <code>&ast;</code> - The value to check.</p>
-
-**Returns**
-<br /><p><code>boolean</code> - Returns `true` if `value` is `null`, else `false`.</p>
-
-**Example**
-```js
-isNull(null) // => true
-
-isNull(void 0) // => false
-```
-<br /><br />
-
-### isNumber()
-
-[source](https://github.com/serverless/utils/tree/v0.0.17/src/base/isNumber.js#L4)&nbsp;&nbsp;&nbsp;&nbsp;&nbsp; since v0.0.3
-<p>Checks if <code>value</code> is classified as a <code>Number</code> primitive or object.</p>
-<p><strong>Note:</strong> To exclude <code>Infinity</code>, <code>-Infinity</code>, and <code>NaN</code>, which are<br />
-classified as numbers, use the <code>Number.isFinite</code> method.</p>
-
-**Params**
-<p><code>value</code>: <code>&ast;</code> - The value to check.</p>
-
-**Returns**
-<br /><p><code>boolean</code> - Returns `true` if `value` is a number, else `false`.</p>
-
-**Example**
-```js
-isNumber(3) // => true
-
-isNumber(Number.MIN_VALUE) // => true
-
-isNumber(Infinity) // => true
-
-isNumber('3') // => false
-```
-<br /><br />
-
-### isObject()
-
-[source](https://github.com/serverless/utils/tree/v0.0.17/src/base/isObject.js#L1)&nbsp;&nbsp;&nbsp;&nbsp;&nbsp; since 0.0.3
-<p>Checks if <code>value</code> is the<br />
-<a href="http://www.ecma-international.org/ecma-262/7.0/#sec-ecmascript-language-types">language type</a><br />
-of <code>Object</code>. (e.g. arrays, functions, objects, regexes, <code>new Number(0)</code>, and <code>new String('')</code>)</p>
-
-**Params**
-<p><code>value</code>: <code>&ast;</code> - The value to check.</p>
-
-**Returns**
-<br /><p><code>boolean</code> - Returns `true` if `value` is an object, else `false`.</p>
-
-**Example**
-```js
-isObject({}) // => true
-
-isObject([1, 2, 3]) // => true
-
-isObject(Function) // => true
-
-isObject(null) // => false
-```
-<br /><br />
-
-### isObjectLike()
-
-[source](https://github.com/serverless/utils/tree/v0.0.17/src/base/isObjectLike.js#L1)&nbsp;&nbsp;&nbsp;&nbsp;&nbsp; since v0.0.3
-<p>Checks if <code>value</code> is object-like. A value is object-like if it's not <code>null</code> and has a <code>typeof</code> result of &quot;object&quot;.</p>
-
-**Params**
-<p><code>value</code>: <code>&ast;</code> - The value to check.</p>
-
-**Returns**
-<br /><p><code>boolean</code> - Returns `true` if `value` is object-like, else `false`.</p>
-
-**Example**
-```js
-isObjectLike({}) // => true
-
-isObjectLike([1, 2, 3]) // => true
-
-isObjectLike(Function) // => false
-
-isObjectLike(null) // => false
-```
-<br /><br />
-
-### isPlainObject()
-
-[source](https://github.com/serverless/utils/tree/v0.0.17/src/base/isPlainObject.js#L4)&nbsp;&nbsp;&nbsp;&nbsp;&nbsp; since v0.0.3
-<p>Checks if <code>value</code> is a plain object, that is, an object created by the<br />
-<code>Object</code> constructor or one with a <code>[[Prototype]]</code> of <code>null</code>.</p>
-
-**Params**
-<p><code>value</code>: <code>&ast;</code> - The value to check.</p>
-
-**Returns**
-<br /><p><code>boolean</code> - Returns `true` if `value` is a plain object, else `false`.</p>
-
-**Example**
-```js
-function Foo() {
-  this.a = 1
-}
-
-isPlainObject(new Foo) // => false
-
-isPlainObject([1, 2, 3]) // => false
-
-isPlainObject({ 'x': 0, 'y': 0 }) // => true
-
-isPlainObject(Object.create(null)) // => true
-```
-<br /><br />
-
-### isPromise()
-
-[source](https://github.com/serverless/utils/tree/v0.0.17/src/base/isPromise.js#L3)&nbsp;&nbsp;&nbsp;&nbsp;&nbsp; since v0.0.3
-<p>Checks whether the given value is a Promise.</p>
-
-**Params**
-<p><code>value</code>: <code>&ast;</code> - The value to check.</p>
-
-**Returns**
-<br /><p><code>boolean</code> - Returns `true` if `value` is a Promise, else `false`.</p>
-
-**Example**
-```js
-isPromise(new Promise(() => {})) //=> true
-
-isPromise({}) //=> false
-
-isPromise({ then: () => {} }) //=> true
-```
-<br /><br />
-
-### isPrototype()
-
-[source](https://github.com/serverless/utils/tree/v0.0.17/src/base/isPrototype.js#L4)&nbsp;&nbsp;&nbsp;&nbsp;&nbsp; since v0.0.3
-<p>Checks if <code>value</code> is likely a prototype object.</p>
-
-**Params**
-<p><code>value</code>: <code>&ast;</code> - The value to check.</p>
-
-**Returns**
-<br /><p><code>boolean</code> - Returns `true` if `value` is a prototype, else `false`.</p>
-
-<br /><br />
-
-### isRegExp()
-
-[source](https://github.com/serverless/utils/tree/v0.0.17/src/base/isRegExp.js#L8)&nbsp;&nbsp;&nbsp;&nbsp;&nbsp; since 0.0.10
-<p>Checks if <code>value</code> is classified as a <code>RegExp</code> object.</p>
-
-**Params**
-<p><code>value</code>: <code>&ast;</code> - The value to check.</p>
-
-**Returns**
-<br /><p><code>boolean</code> - Returns `true` if `value` is a regexp, else `false`.</p>
-
-**Example**
-```js
-isRegExp(/abc/)
-// => true
-
-isRegExp('/abc/')
-// => false
-```
-<br /><br />
-
-### isSet()
-
-[source](https://github.com/serverless/utils/tree/v0.0.17/src/base/isSet.js#L8)&nbsp;&nbsp;&nbsp;&nbsp;&nbsp; since 0.0.10
-<p>Checks if <code>value</code> is classified as a <code>Set</code> object.</p>
-
-**Params**
-<p><code>value</code>: <code>&ast;</code> - The value to check.</p>
-
-**Returns**
-<br /><p><code>boolean</code> - Returns `true` if `value` is a set, else `false`.</p>
-
-**Example**
-```js
-isSet(new Set())
-// => true
-
-isSet(new WeakSet())
-// => false
-```
-<br /><br />
-
-### isString()
-
-[source](https://github.com/serverless/utils/tree/v0.0.17/src/base/isString.js#L3)&nbsp;&nbsp;&nbsp;&nbsp;&nbsp; since 0.0.3
-<p>Checks if <code>value</code> is classified as a <code>String</code> primitive or object.</p>
-
-**Params**
-<p><code>value</code>: <code>&ast;</code> - The value to check.</p>
-
-**Returns**
-<br /><p><code>boolean</code> - Returns `true` if `value` is a string, else `false`.</p>
-
-**Example**
-```js
-isString('abc') // => true
-
-isString(1) // => false
-```
-<br /><br />
-
-### isSymbol()
-
-[source](https://github.com/serverless/utils/tree/v0.0.17/src/base/isSymbol.js#L3)&nbsp;&nbsp;&nbsp;&nbsp;&nbsp; since 0.0.3
-<p>Checks if <code>value</code> is classified as a <code>Symbol</code> primitive or object.</p>
-
-**Params**
-<p><code>value</code>: <code>&ast;</code> - The value to check.</p>
-
-**Returns**
-<br /><p><code>boolean</code> - Returns `true` if `value` is a symbol, else `false`.</p>
-
-**Example**
-```js
-isSymbol(Symbol.iterator)
-// => true
-isSymbol(Symbol('abc'))
-// => true
-isSymbol(Symbol.for('abc'))
-// => true
-
-isSymbol('abc')
-// => false
-```
-<br /><br />
-
-### isTransformer()
-
-[source](https://github.com/serverless/utils/tree/v0.0.17/src/base/isTransformer.js#L1)&nbsp;&nbsp;&nbsp;&nbsp;&nbsp; since v0.0.3
-<p>Checks if <code>value</code> is classified as a <code>Symbol</code> primitive or object.</p>
-
-**Params**
-<p><code>value</code>: <code>&ast;</code> - The value to check.</p>
-
-**Returns**
-<br /><p><code>boolean</code> - Returns `true` if `value` is a transformer, else `false`.</p>
-
-**Example**
-```js
-isTransformer({
-  ['@@transducer/step']: () => {}
-}) // => true
-
-isTransformer('abc') // => false
-```
-<br /><br />
-
-### isTypedArray()
-
-[source](https://github.com/serverless/utils/tree/v0.0.17/src/base/isTypedArray.js#L11)&nbsp;&nbsp;&nbsp;&nbsp;&nbsp; since v0.0.3
-<p>Checks if <code>value</code> is classified as a typed array.</p>
-
-**Params**
-<p><code>value</code>: <code>&ast;</code> - The value to check.</p>
-
-**Returns**
-<br /><p><code>boolean</code> - Returns `true` if `value` is a typed array, else `false`.</p>
-
-**Example**
-```js
-isTypedArray(new Uint8Array()) // => true
-
-isTypedArray([]) // => false
-```
-<br /><br />
-
-### isUndefined()
-
-[source](https://github.com/serverless/utils/tree/v0.0.17/src/base/isUndefined.js#L1)&nbsp;&nbsp;&nbsp;&nbsp;&nbsp; since 0.0.3
-<p>Checks if <code>value</code> is <code>undefined</code>.</p>
-
-**Params**
-<p><code>value</code>: <code>&ast;</code> - The value to check.</p>
-
-**Returns**
-<br /><p><code>boolean</code> - Returns `true` if `value` is `undefined`, else `false`.</p>
-
-**Example**
-```js
-isUndefined(void 0) // => true
-
-isUndefined(null) // => false
-```
-<br /><br />
-
-### isWeakMap()
-
-[source](https://github.com/serverless/utils/tree/v0.0.17/src/base/isWeakMap.js#L4)&nbsp;&nbsp;&nbsp;&nbsp;&nbsp; since 0.0.10
-<p>Checks if <code>value</code> is classified as a <code>WeakMap</code> object.</p>
-
-**Params**
-<p><code>value</code>: <code>&ast;</code> - The value to check.</p>
-
-**Returns**
-<br /><p><code>boolean</code> - Returns `true` if `value` is a weak map, else `false`.</p>
-
-**Example**
-```js
-isWeakMap(new WeakMap())
-// => true
-
-isWeakMap(new Map())
-// => false
-```
-<br /><br />
-
-### isWeakSet()
-
-[source](https://github.com/serverless/utils/tree/v0.0.17/src/base/isWeakSet.js#L4)&nbsp;&nbsp;&nbsp;&nbsp;&nbsp; since 0.0.10
-<p>Checks if <code>value</code> is classified as a <code>WeakSet</code> object.</p>
-
-**Params**
-<p><code>value</code>: <code>&ast;</code> - The value to check.</p>
-
-**Returns**
-<br /><p><code>boolean</code> - Returns `true` if `value` is a weak set, else `false`.</p>
-
-**Example**
-```js
-isWeakSet(new WeakSet())
-// => true
-
-isWeakSet(new Set())
-// => false
-```
-<br /><br />
-
-### objectIterator()
-
-[source](https://github.com/serverless/utils/tree/v0.0.17/src/base/objectIterator.js#L32)&nbsp;&nbsp;&nbsp;&nbsp;&nbsp; since v0.0.11
-<p>Returns iterator for an object's keys and values.</p>
-<p>Note, iterates over object's own keys and symbols</p>
-
-**Params**
-<p><code>object</code>: <code>&ast;</code> - The array object to create an iterator for.</p>
-
-**Returns**
-<br /><p><code>Iterator</code> - A new iterator for the given object&#39;s keys and values</p>
-
-**Example**
-```js
-objectIterator({
-  write: 'more',
-  tests: 'asap',
-  [Symbol('like')]: 'now'
-})
-//=> {
-//   next: () => ({
-//     value: *,
-//     done: boolean,
-//     kdx: string,
-//     key: string
-//   })
-// }
-
-iter.next()
-//=> { value: 'more', key: 'write', kdx: 'write', done: false }
-iter.next()
-//=> { value: 'asap', key: 'tests', kdx: 'tests', done: false }
-iter.next()
-//=> { value: 'now', key: Symbol('like'), kdx: Symbol('like'), done: false }
-iter.next()
-//=> { done: true }
-```
-<br /><br />
-
-### objectKeys()
-
-[source](https://github.com/serverless/utils/tree/v0.0.17/src/base/objectKeys.js#L26)&nbsp;&nbsp;&nbsp;&nbsp;&nbsp; since v0.0.11
-<p>Returns a list containing the names of all the enumerable own properties of the supplied object.<br />
-Note that the order of the output array is not guaranteed to be consistent across different JS platforms.</p>
-
-**Params**
-<p><code>obj</code>: <code>Object</code> - The object to extract properties from</p>
-
-**Returns**
-<br /><p><code>Array</code> - An array of the object&#39;s own properties.</p>
-
-**Example**
-```js
-objectKeys({a: 1, b: 2, c: 3}) //=> ['a', 'b', 'c']
-```
-<br /><br />
-
-### stringToLowerCase()
-
-[source](https://github.com/serverless/utils/tree/v0.0.17/src/base/stringToLowerCase.js#L3)&nbsp;&nbsp;&nbsp;&nbsp;&nbsp; since v0.0.16
-<p>Returns the given string value converted to lower case.</p>
-
-**Params**
-<p><code>string</code>: <code>string</code> - The string to convert to lower case</p>
-
-**Returns**
-<br /><p><code>string</code> - A new array with the values concatenated</p>
-
-**Example**
-```js
-stringToLowerCase('ABC') //=> 'abc'
-```
-<br /><br />
-
-### toFinite()
-
-[source](https://github.com/serverless/utils/tree/v0.0.17/src/base/toFinite.js#L9)&nbsp;&nbsp;&nbsp;&nbsp;&nbsp; since v0.0.7
-<p>Converts <code>value</code> to a finite number.</p>
-
-**Params**
-<p><code>value</code>: <code>&ast;</code> - The value to convert.</p>
-
-**Returns**
-<br /><p><code>number</code> - Returns the converted number.</p>
-
-**Example**
-```js
-toFinite(3.2)
-// => 3.2
-
-toFinite(Number.MIN_VALUE)
-// => 5e-324
-
-toFinite(Infinity)
-// => 1.7976931348623157e+308
-
-toFinite('3.2')
-// => 3.2
-```
-<br /><br />
-
-### toInteger()
-
-[source](https://github.com/serverless/utils/tree/v0.0.17/src/base/toInteger.js#L5)&nbsp;&nbsp;&nbsp;&nbsp;&nbsp; since v0.0.7
-<p>Converts <code>value</code> to an integer.</p>
-<p><strong>Note:</strong> This method is loosely based on<br />
-<a href="http://www.ecma-international.org/ecma-262/7.0/#sec-tointeger"><code>ToInteger</code></a>.</p>
-
-**Params**
-<p><code>value</code>: <code>&ast;</code> - The value to convert.</p>
-
-**Returns**
-<br /><p><code>number</code> - Returns the converted integer.</p>
-
-**Example**
-```js
-toInteger(3.2)
-// => 3
-
-toInteger(Number.MIN_VALUE)
-// => 0
-
-toInteger(Infinity)
-// => 1.7976931348623157e+308
-
-toInteger('3.2')
-// => 3
-```
-<br /><br />
-
-### toNumber()
-
-[source](https://github.com/serverless/utils/tree/v0.0.17/src/base/toNumber.js#L24)&nbsp;&nbsp;&nbsp;&nbsp;&nbsp; since v0.0.7
-<p>Converts <code>value</code> to a number.</p>
-
-**Params**
-<p><code>value</code>: <code>&ast;</code> - The value to process.</p>
-
-**Returns**
-<br /><p><code>number</code> - Returns the number.</p>
-
-**Example**
-```js
-toNumber(3.2)
-// => 3.2
-
-toNumber(Number.MIN_VALUE)
-// => 5e-324
-
-toNumber(Infinity)
-// => Infinity
-
-toNumber('3.2')
-// => 3.2
-```
-<br /><br />
-
-### toObject()
-
-[source](https://github.com/serverless/utils/tree/v0.0.17/src/base/toObject.js#L3)&nbsp;&nbsp;&nbsp;&nbsp;&nbsp; since v0.0.9
-<p>Converts <code>value</code> to a plain object flattening inherited enumerable string keyed properties of <code>value</code> to own properties of the plain object.</p>
-
-**Params**
-<p><code>value</code>: <code>&ast;</code> - The value to convert.</p>
-
-**Returns**
-<br /><p><code>Object</code> - Returns the converted plain object.</p>
-
-**Example**
-```js
-function Foo() {
-  this.b = 2
-}
-
-Foo.prototype.c = 3
-
-assign({ 'a': 1 }, new Foo)
-// => { 'a': 1, 'b': 2 }
-
-assign({ 'a': 1 }, toObject(new Foo))
-// => { 'a': 1, 'b': 2, 'c': 3 }
-```
-<br /><br />
-
-### toString()
-
-[source](https://github.com/serverless/utils/tree/v0.0.17/src/base/toString.js#L12)&nbsp;&nbsp;&nbsp;&nbsp;&nbsp; since 0.0.6
-<p>Converts <code>value</code> to a string. An empty string is returned for <code>null</code>  and <code>undefined</code> values. The sign of <code>-0</code> is preserved.</p>
-
-**Params**
-<p><code>value</code>: <code>&ast;</code> - The value to convert.</p>
-
-**Returns**
-<br /><p><code>string</code> - Returns the converted string.</p>
-
-**Example**
-```js
-toString(null)
-// => ''
-
-toString(-0)
-// => '-0'
-
-toString([1, 2, 3])
-// => '1,2,3'
-```
-<br /><br />
-
-## common
-
-### all()
-
-[source](https://github.com/serverless/utils/tree/v0.0.17/src/common/all.js#L9)&nbsp;&nbsp;&nbsp;&nbsp;&nbsp; since v0.0.6
-<p>Resolves all async values in an array or object</p>
-<p>Auto curried for placeholder support.</p>
-
-**Params**
-<p><code>value</code>: <code>&ast;</code> - The array or object whose values should be resolved. If value is not an object or array, the value is simply resolved to itself</p>
-
-**Returns**
-<br /><p><code>&ast;</code> - The array or object with its values resolved</p>
-
-**Example**
-```js
-const nums = [
-  1,
-  Promise.resolve(2),
-  (async () => 3)()
-]
-await all(nums) //=> [ 1, 2, 3 ]
-
-const keyed = {
-  a: 1,
-  b: Promise.resolve(2),
-  c: (async () => 3)()
-}
-await all(keyed) //=> { a: 1, b: 2, c: 3 }
-
-await all('abc') //=> 'abc'
-await all(123) //=> 123
-```
-<br /><br />
-
-### allWith()
-
-[source](https://github.com/serverless/utils/tree/v0.0.17/src/common/allWith.js#L5)&nbsp;&nbsp;&nbsp;&nbsp;&nbsp; since v0.0.13
-<p>Resolves all async values in an array or object and executes the given with the result</p>
-<p>Auto curried for placeholder support.</p>
-
-**Params**
-<p><code>fn</code>: <code>Function</code> - The function to execute at the end of the resolution</p>
-<p><code>value</code>: <code>&ast;</code> - The array or object whose values should be resolved. If value is not an object or array, the value is simply resolved to itself</p>
-
-**Returns**
-<br /><p><code>&ast;</code> - The array or object with its values resolved</p>
-
-**Example**
-```js
-const nums = [
-  1,
-  Promise.resolve(2),
-  (async () => 3)()
-]
-await allWith(
-  (resolvedNums) => 'foo', // [ 1, 2, 3 ]
-  nums
-) // => 'foo'
-
-const keyed = {
-  a: 1,
-  b: Promise.resolve(2),
-  c: (async () => 3)()
-}
-
-await allWith(
-  (resolvedNums) => 'foo', // { a: 1, b: 2, c: 3 }
-  keyed
-) // => 'foo'
-
-allWith(
-  (resolvedNums) => 'foo', // [ 1, 2, 3 ]
-  [ 1, 2, 3 ]
-) // => 'foo'
-```
-<br /><br />
-
-### apply()
-
-[source](https://github.com/serverless/utils/tree/v0.0.17/src/common/apply.js#L3)&nbsp;&nbsp;&nbsp;&nbsp;&nbsp; since v0.0.6
-<p>Applies function <code>fn</code> to the argument list <code>args</code>. This is useful for creating a fixed-arity function from a variadic function. <code>fn</code> should be a bound function if context is significant.</p>
-
-**Params**
-<p><code>fn</code>: <code>Function</code> - The function which will be called with `args`</p>
-<p><code>args</code>: <code>Array</code> - The arguments to call `fn` with</p>
-
-**Returns**
-<br /><p><code>&ast;</code> - The result, equivalent to `fn(...args)`</p>
-
-**Example**
-```js
-const nums = [1, 2, 3, -99, 42, 6, 7]
-apply(Math.max, nums) //=> 42
-```
-<br /><br />
-
-### complement()
-
-[source](https://github.com/serverless/utils/tree/v0.0.17/src/common/complement.js#L5)&nbsp;&nbsp;&nbsp;&nbsp;&nbsp; since v0.0.10
-<p>returns a new function that logically nots the returned value and returns that as the result.</p>
-<p>Auto-curried for placeholder support</p>
-
-**Params**
-<p><code>fn</code>: <code>Function</code> - The function to complement</p>
-
-**Returns**
-<br /><p><code>Function</code> - The complemented function</p>
-
-**Example**
-```js
-const isEven = (value) => value % 2 === 0
-const isOdd = complement(isEven)
-isOdd(1) //=> true
-```
-<br /><br />
-
-### compose()
-
-[source](https://github.com/serverless/utils/tree/v0.0.17/src/common/compose.js#L6)&nbsp;&nbsp;&nbsp;&nbsp;&nbsp; since v0.0.10
-<p>Performs right-to-left function composition. The rightmost function may have any arity; the remaining functions must be unary.</p>
-<p><strong>Note:</strong> The result of compose is not automatically curried.</p>
-
-**Params**
-<p><code>functions</code>: <code>...Function</code> - The functions to compose</p>
-
-**Returns**
-<br /><p><code>Function</code> - </p>
-
-**Example**
-```js
-const classyGreeting = (firstName, lastName) => "The name's " + lastName + ", " + firstName + " " + lastName
-const yellGreeting = compose(toUpper, classyGreeting)
-yellGreeting('James', 'Bond')
-//=> "THE NAME'S BOND, JAMES BOND"
-
-compose(Math.abs, add(1), multiply(2))(-4) //=> 7
-```
-<br /><br />
-
-### deferredPromise()
-
-[source](https://github.com/serverless/utils/tree/v0.0.17/src/common/deferredPromise.js#L3)&nbsp;&nbsp;&nbsp;&nbsp;&nbsp; since v0.0.3
-<p>Creates a promise with the resolve and reject methods exposed as properties<br />
-on the promise.</p>
-
-**Params**
-None
-
-**Returns**
-<br /><p><code>Promise</code> - The promise with exposed methods</p>
-
-**Example**
-```js
-const promise = deferredPromise()
-// ... do something async then eventually resolve the promise
-promise.resolve(someValue)
-```
-<br /><br />
-
-### defn()
-
-[source](https://github.com/serverless/utils/tree/v0.0.17/src/common/defn.js#L5)&nbsp;&nbsp;&nbsp;&nbsp;&nbsp; since v0.0.3
-<p>Defines a function that will invoke the named function if it exists on the last arg. If the method does not, all args are passed through to the default function.</p>
-
-**Params**
-<p><code>name</code>: <code>string</code> - The name of the method to call if it exists</p>
-<p><code>fn</code>: <code>Function</code> - The default function to execute if the named one does not exist on the last arg</p>
-
-**Returns**
-<br /><p><code>Function</code> - The wrapped function</p>
-
-**Example**
-```js
-const get = defn('get', (prop, value) => value[prop])
-get('a', { a: 'foo' }) //=> 'foo'
-
-const obj = {
-  props: {
-    a: 'bar'
-  }
-  get: (prop) => obj.props[prop]
-}
-get('a', obj) //=> 'bar'
-```
-<br /><br />
-
-### dispatchable()
-
-[source](https://github.com/serverless/utils/tree/v0.0.17/src/common/dispatchable.js#L6)&nbsp;&nbsp;&nbsp;&nbsp;&nbsp; since v0.0.6
-<p>Returns a function that dispatches with different strategies based on the object in list position (last argument). If it is an array, executes [fn].</p>
-<p>Otherwise, it will default to executing [fn].</p>
-
-**Params**
-<p><code>name</code>: <code>string</code> - The name of the method to call if it exists</p>
-<p><code>fn</code>: <code>Function</code> - The default function to execute if the named one does not exist on the last arg</p>
-
-**Returns**
-<br /><p><code>Function</code> - A function that dispatches on object in list position</p>
-
-**Example**
-```js
-const get = dispatchable('get', (prop, value) => value[prop])
-get('a', { a: 'foo' }) //=> 'foo'
-
-const obj = {
-  props: {
-    a: 'bar'
-  }
-  get: (prop) => obj.props[prop]
-}
-get('a', obj) //=> 'bar'
-```
-<br /><br />
-
-### identity()
-
-[source](https://github.com/serverless/utils/tree/v0.0.17/src/common/identity.js#L4)&nbsp;&nbsp;&nbsp;&nbsp;&nbsp; since v0.0.10
-<p>A function that does nothing but return the parameter supplied to it. Good as a default or placeholder function.</p>
-
-**Params**
-<p><code>value</code>: <code>&ast;</code> - The value to return.</p>
-
-**Returns**
-<br /><p><code>&ast;</code> - The input value.</p>
-
-**Example**
-```js
-identity(1)
-//=> 1
-
-const obj = {}
-identity(obj) === obj
-//=> true
-
-identity()
-//=> undefined
-```
-<br /><br />
-
-### isOp()
-
-[source](https://github.com/serverless/utils/tree/v0.0.17/src/common/isOp.js#L4)&nbsp;&nbsp;&nbsp;&nbsp;&nbsp; since 0.0.11
-<p>Determines if the value is an op.</p>
-
-**Params**
-<p><code>value</code>: <code>&ast;</code> - </p>
-
-**Returns**
-<br /><p><code>boolean</code> - </p>
-
-**Example**
-```js
-isOp({
-  ['@@redux-saga/IO']: 'op'
-})
-//=> true
-```
-<br /><br />
-
-### isResolved()
-
-[source](https://github.com/serverless/utils/tree/v0.0.17/src/common/isResolved.js#L7)&nbsp;&nbsp;&nbsp;&nbsp;&nbsp; since 0.0.11
-<p>Determines if the value is a resolvable value.</p>
-
-**Params**
-<p><code>value</code>: <code>&ast;</code> - </p>
-
-**Returns**
-<br /><p><code>boolean</code> - </p>
-
-**Example**
-```js
-isResolved({
-  ['@@redux-saga/IO']: 'op'
-})
-//=> false
-
-isResolved((function* () {})())
-//=> false
-
-isResolved(new Promise(() => {})))
-//=> false
-
-isResolved({ resolve: () => 'foo' })
-//=> false
-
-isResolved(null)
-//=> true
-
-isResolved(undefined)
-//=> true
-
-isResolved('abc')
-//=> true
-```
-<br /><br />
-
-### iterate()
-
-[source](https://github.com/serverless/utils/tree/v0.0.17/src/common/iterate.js#L39)&nbsp;&nbsp;&nbsp;&nbsp;&nbsp; since v0.0.11
-<p>This method iterates over the given collection or iterator in <strong>series</strong>. If the <code>iteratee</code> method returns <code>{ done: true }</code> then the iteration will complete.</p>
-<p>This method automatically upgrades to async. If the <code>iteratee</code> returns a Promise or a generator, this method will return a Promise or a generator. Values are iterated in order and if the iteratee returns a resolvable value the iteration will wait until that value resolves before continuing with the iteration.</p>
-<p>This method also supports async iterators. If an unresolved value is received from the iterator instead of an object with <code>value</code> and <code>done</code> properties, the iteration will wait for the value to resolve before continuing to the next iteration. This will also cause the method to upgrade to async and return a Promise.</p>
-
-**Params**
-<p><code>iteratee</code>: <code>Function</code> - The iteratee Function</p>
-<p><code>collection</code>: <code>&ast;</code> - The collection or iterator to iterate over</p>
-
-**Returns**
-<br /><p><code>&ast;</code> - The final value returned when the iteratee returns done or `undefined`</p>
-
-**Example**
-```js
-iterate((value, kdx) => {
-  if (value === 'b') {
-    return { done: true, value: kdx }
-  }
-  return { done: false }
-}, ['a', 'b', 'c'])
-//=> 1
-
-iterate(async (value, kdx) => new Promise((resolve, reject) => {
-  setTimeout(() => {
-    if (value === 'b') {
-      return resolve({ done: true, value: kdx })
-    }
-    return resolve({ done: false })
-  }, 0)
-}), ['a', 'b', 'c'])
-//=> 1
-```
-<br /><br />
-
-### iterateRight()
-
-[source](https://github.com/serverless/utils/tree/v0.0.17/src/common/iterateRight.js#L40)&nbsp;&nbsp;&nbsp;&nbsp;&nbsp; since v0.0.11
-<p>This method iterates over the given collection or iterator in <strong>series</strong>. If the <code>iteratee</code> method returns <code>{ done: true }</code> then the iteration will complete.</p>
-<p>This method automatically upgrades to async. If the <code>iteratee</code> returns a Promise or a generator, this method will return a Promise or a generator. Values are iterated in order and if the iteratee returns a resolvable value the iteration will wait until that value resolves before continuing with the iteration.</p>
-<p>This method also supports async iterators. If an unresolved value is received from the iterator instead of an object with <code>value</code> and <code>done</code> properties, the iteration will wait for the value to resolve before continuing to the next iteration. This will also cause the method to upgrade to async and return a Promise.</p>
-
-**Params**
-<p><code>iteratee</code>: <code>Function</code> - The iteratee Function</p>
-<p><code>collection</code>: <code>&ast;</code> - The collection or iterator to iterate over</p>
-
-**Returns**
-<br /><p><code>&ast;</code> - The final value returned when the iteratee returns done or `undefined`</p>
-
-**Example**
-```js
-iterateRight((value, kdx) => {
-  if (value === 'b') {
-    return { done: true, value: kdx }
-  }
-  return { done: false }
-}, ['a', 'b', 'c'])
-//=> 1
-
-iterateRight(async (value, kdx) => new Promise((resolve, reject) => {
-  setTimeout(() => {
-    if (value === 'b') {
-      return resolve({ done: true, value: kdx })
-    }
-    return resolve({ done: false })
-  }, 0)
-}), ['a', 'b', 'c'])
-//=> 1
-```
-<br /><br />
-
-### iterator()
-
-[source](https://github.com/serverless/utils/tree/v0.0.17/src/common/iterator.js#L29)&nbsp;&nbsp;&nbsp;&nbsp;&nbsp; since v0.0.11
-<p>This method generates an iterator for the given value</p>
-
-**Params**
-<p><code>fn</code>: <code>Function</code> - The iteratee Function</p>
-<p><code>collection</code>: <code>&ast;</code> - The collection or iterator to iterate over</p>
-
-**Returns**
-<br /><p><code>&ast;</code> - The final value returned when the iteratee returns done or `undefined`</p>
-
-**Example**
-```js
-iterator(['a', 'b', 'c'])
-//=> { next: () => { value: string, index: number, kdx: umber, done: boolean }}
-
-iterator('abc')
-//=> { next: () => { value: string, index: number, kdx: umber, done: boolean }}
-
-iterator({ a: 1, b: 2, c: 3 })
-//=> { next: () => { value: number, key: string, kdx: string, done: boolean }}
-```
-<br /><br />
-
-### iteratorResolver()
-
-[source](https://github.com/serverless/utils/tree/v0.0.17/src/common/iteratorResolver.js#L105)&nbsp;&nbsp;&nbsp;&nbsp;&nbsp; since v0.0.16
-<p>Returns iterator capable of resolving iterators that might be async, wrapping it in additional functionality.</p>
-
-**Params**
-<p><code>iterator</code>: <code>Iterator</code> - The iterator to wrap</p>
-<p><code>start</code>: <code>string</code> - The positin to start at.</p>
-
-**Returns**
-<br /><p><code>Iterator</code> - A new iterator for the given iterator</p>
-
-**Example**
-```js
-iteratorResolver(
- (['write', 'more'])[Symbol.iterator]()
-)
-//=> {
-//   next: () => ({
-//     value: *,
-//     done: boolean,
-//     kdx: integer,
-//     index: integer
-//   }),
-//   previous: () => ({
-//     value: *,
-//     done: boolean,
-//     kdx: integer,
-//     index: integer
-//   })
-// }
-```
-<br /><br />
-
-### nAry()
-
-[source](https://github.com/serverless/utils/tree/v0.0.17/src/common/nAry.js#L3)&nbsp;&nbsp;&nbsp;&nbsp;&nbsp; since v0.0.3
-<p>Wraps a function of any arity (including nullary) in a function that accepts exactly <code>n</code> parameters. Any extraneous parameters will not be passed to the supplied function.</p>
-
-**Params**
-<p><code>n</code>: <code>Number</code> - The desired arity of the new function.</p>
-<p><code>fn</code>: <code>Function</code> - The function to wrap.</p>
-
-**Returns**
-<br /><p><code>Function</code> - A new function wrapping `fn`. The new function is guaranteed to be of arity `n`.</p>
-
-**Example**
-```js
-const takesTwoArgs = (a, b) => [a, b]
-
-takesTwoArgs.length //=> 2
-takesTwoArgs(1, 2) //=> [1, 2]
-
-const takesOneArg = nAry(1, takesTwoArgs)
-takesOneArg.length //=> 1
-// Only `n` arguments are passed to the wrapped function
-takesOneArg(1, 2) //=> [1, undefined]
-```
-<br /><br />
-
-### nArySpread()
-
-[source](https://github.com/serverless/utils/tree/v0.0.17/src/common/nArySpread.js#L3)&nbsp;&nbsp;&nbsp;&nbsp;&nbsp; since v0.0.4
-<p>Wraps a function of any arity (including nullary) in a function that accepts exactly <code>n</code> parameters. Any extraneous parameters are spread and then reapplied on execution. This is useful when you want to ensure a function's paramter length is exactly <code>n</code> but still passes all arguments through.</p>
-
-**Params**
-<p><code>n</code>: <code>Number</code> - The desired arity of the new function.</p>
-<p><code>fn</code>: <code>Function</code> - The function to wrap.</p>
-
-**Returns**
-<br /><p><code>Function</code> - A new function wrapping `fn`. The new function is guaranteed to be of parameter length `n`.</p>
-
-**Example**
-```js
-const takesNArgs = (...args) => [ ...args ]
-
-takesNArgs.length //=> 0
-takesNArgs(1, 2) //=> [1, 2]
-
-const takesTwoArgs = nArySpread(2, takesNArgs)
-takesTwoArgs.length //=> 2
-// All arguments are passed to the wrapped function
-takesTwoArgs(1, 2, 3) //=> [1, 2, 3]
-
-const curriedTakesTwoArgs = curry(takesTwoArgs)
-// auto currying works as expected
-const takesAtLeastOneMoreArg = curriedTakesTwoArgs(3)
-takesAtLeastOneMoreArg(1, 2) // => [3, 1, 2]
-```
-<br /><br />
-
-### nth()
-
-[source](https://github.com/serverless/utils/tree/v0.0.17/src/common/nth.js#L4)&nbsp;&nbsp;&nbsp;&nbsp;&nbsp; since v0.0.5
-<p>Returns the nth element of the given list or string. If n is negative the<br />
-element at index length + n is returned.</p>
-
-**Params**
-<p><code>offset</code>: <code>number</code> - The offset from the 0 index to select from. If negative it will be subtracted from length</p>
-<p><code>collection</code>: <code>&ast;</code> - The collection to select from</p>
-
-**Returns**
-<br /><p><code>&ast;</code> - The value at the nth index</p>
-
-**Example**
-```js
-const list = ['foo', 'bar', 'baz', 'quux']
-nth(1, list) //=> 'bar'
-nth(-1, list) //=> 'quux'
-nth(-99, list) //=> undefined
-
-nth(2, 'abc') //=> 'c'
-nth(3, 'abc') //=> ''
-```
-<br /><br />
-
-### op()
-
-[source](https://github.com/serverless/utils/tree/v0.0.17/src/common/op.js#L3)&nbsp;&nbsp;&nbsp;&nbsp;&nbsp; since v0.0.16
-<p>Creates an op object that can be yielded by a generator and intercepted/executed by any generator middleware</p>
-
-**Params**
-<p><code>fn</code>: <code>Function</code> - The function to execute when the op is executed</p>
-
-**Returns**
-<br /><p><code>Object</code> - The op object</p>
-
-<br /><br />
-
-### pipe()
-
-[source](https://github.com/serverless/utils/tree/v0.0.17/src/common/pipe.js#L7)&nbsp;&nbsp;&nbsp;&nbsp;&nbsp; since 0.0.11
-<p>Performs left-to-right function composition. The leftmost function may have<br />
-any arity; the remaining functions must be unary.</p>
-<p>In some libraries this function is named <code>sequence</code>.</p>
-<p><strong>Note:</strong> The result of pipe is not automatically curried.</p>
-
-**Params**
-<p><code>functions</code>: <code>...Function</code> - </p>
-
-**Returns**
-<br /><p><code>Function</code> - </p>
-
-**Example**
-```js
-const f = pipe(Math.pow, negate, inc)
-
-f(3, 4) // -(3^4) + 1
-```
-<br /><br />
-
-### resolvable()
-
-[source](https://github.com/serverless/utils/tree/v0.0.17/src/common/resolvable.js#L4)&nbsp;&nbsp;&nbsp;&nbsp;&nbsp; since v0.0.16
-<p>Creates an object that resolves to the result of the given function.</p>
-
-**Params**
-<p><code>fn</code>: <code>Function</code> - The function to generate the resolved value.</p>
-
-**Returns**
-<br /><p><code>Object</code> - The resolvable object</p>
-
-**Example**
-```js
-const resolveLater = resolvable(() => 'foo')
-// => {
-//   resolve: () => 'foo'
-// }
-
-resolve(resolveLater)
-//=> 'foo'
-```
-<br /><br />
-
-### resolve()
-
-[source](https://github.com/serverless/utils/tree/v0.0.17/src/common/resolve.js#L7)&nbsp;&nbsp;&nbsp;&nbsp;&nbsp; since v0.0.9
-<p>Resolves a value to its valueOf.</p>
-<p>Dispatches to the <code>resolve</code> method if it exists. If a resolve method returns a value that is also resolvable, this method will resolve that value as well.</p>
-
-**Params**
-<p><code>values</code>: <code>...String</code> - The values to check.</p>
-
-**Returns**
-<br /><p><code>String</code> - The first value found that is a path.</p>
-
-**Example**
-```js
-resolve('foo') // => 'foo'
-
-resolve({
- valueOf: () => 'bar'
-}) //=> bar
-
-resolve({
- resolve: () => 'bar'
-}) //=> bar
-
-resolve({
-  resolve: () => ({
-    valueOf: () => 'bar'
-  })
-}) //=> bar
-
-resolve({
-  resolve: () => ({
-    resolve: () => 'bar'
-  })
-}) //=> bar
-```
-<br /><br />
-
-### resolveToGenerator()
-
-[source](https://github.com/serverless/utils/tree/v0.0.17/src/common/resolveToGenerator.js#L5)&nbsp;&nbsp;&nbsp;&nbsp;&nbsp; since 0.0.16
-<p>Resolves a value to a generator using the generator to yield values.</p>
-
-**Params**
-<p><code>value</code>: <code>&ast;</code> - The value to resolve with the generator</p>
-
-**Returns**
-<br /><p><code>Generator</code> - </p>
-
-**Example**
-```js
-const generator = resolveToGenerator('foo')
-generator.next() //=> { value: 'foo', done: true }
-```
-<br /><br />
-
-### resolveToGeneratorWith()
-
-[source](https://github.com/serverless/utils/tree/v0.0.17/src/common/resolveToGeneratorWith.js#L7)&nbsp;&nbsp;&nbsp;&nbsp;&nbsp; since 0.0.11
-<p>Resolves a value to a generator using the generator to yield values. When the generator is complete the fn method is executed with the final result.</p>
-
-**Params**
-<p><code>fn</code>: <code>Function</code> - The function to execute at the end of the generator&#39;s resolution</p>
-<p><code>value</code>: <code>&ast;</code> - The value to resolve with the generator</p>
-
-**Returns**
-<br /><p><code>Generator</code> - </p>
-
-**Example**
-```js
-const generator = resolveToGeneratorWith(
-  (resolvedValue) => //=> 'foo'
-  'foo'
-)
-generator.next() //=> { done: true } triggers the fn method
-```
-<br /><br />
-
-### resolveWith()
-
-[source](https://github.com/serverless/utils/tree/v0.0.17/src/common/resolveWith.js#L9)&nbsp;&nbsp;&nbsp;&nbsp;&nbsp; since 0.0.11
-<p>Resolves a value to the given method.</p>
-<p>If the value to be resolved is a promise then this method will return a promise. The fn method will be triggered once the promise resolves.</p>
-<p>If the value to be resolved is a generator, this method will return a generator.</p>
-
-**Params**
-<p><code>fn</code>: <code>Function</code> - The function to execute at the end of the resolution</p>
-<p><code>value</code>: <code>&ast;</code> - The value to resolve with the generator</p>
-
-**Returns**
-<br /><p><code>Generator</code> - </p>
-
-**Example**
-```js
-await resolveWith(
-  (resolvedValue) => 'bar' // resolvedValue == 'foo'
-  Promise.resolve('foo')
-) //=> 'bar'
-
-resolveWith(
-  (resolvedValue) => 'bar' // resolvedValue == 'foo'
-  'foo'
-) //=> 'bar'
-```
-<br /><br />
-
-### sleep()
-
-[source](https://github.com/serverless/utils/tree/v0.0.17/src/common/sleep.js#L3)&nbsp;&nbsp;&nbsp;&nbsp;&nbsp; since v0.0.4
-<p>Sleeps for the given amount of <code>wait</code> milliseconds before resolving the returned <code>Promise</code></p>
-
-**Params**
-<p><code>wait</code>: <code>number</code> - The number of milliseconds to wait before resoliving the Promise</p>
-
-**Returns**
-<br /><p><code>Promise</code> - Resolves once the given amount of time has ellapsed.</p>
-
-**Example**
-```js
-await sleep(1000)
-// 1000+ milliseconds later
-```
-<br /><br />
-
-## constants
-
-### MAX_SAFE_INTEGER
-
-[source](https://github.com/serverless/utils/tree/v0.0.17/src/constants/MAX_SAFE_INTEGER.js#L1)&nbsp;&nbsp;&nbsp;&nbsp;&nbsp; since 0.0.11
-<p>This constant represents the maximum safe integer in JavaScript (2^53 - 1).</p>
-<p>See <a href="https://developer.mozilla.org/en-US/docs/Web/JavaScript/Reference/Global_Objects/Number/MAX_SAFE_INTEGER">MAX_SAFE_INTEGER</a> for more information.</p>
-
-**Type**: `{number}`
-
-<br /><br />
-
-### SYMBOL_ITERATOR
-
-[source](https://github.com/serverless/utils/tree/v0.0.17/src/constants/SYMBOL_ITERATOR.js#L1)&nbsp;&nbsp;&nbsp;&nbsp;&nbsp; since 0.0.11
-<p>The Symbol.iterator well-known symbol specifies the default iterator for an object. Used by for...of.</p>
-<p>See <a href="https://developer.mozilla.org/en-US/docs/Web/JavaScript/Reference/Global_Objects/Symbol/iterator">Symbol.iterator</a> for more information.</p>
-
-**Type**: `{Symbol}`
-
-<br /><br />
-
-### SYMBOL_OP
-
-[source](https://github.com/serverless/utils/tree/v0.0.17/src/constants/SYMBOL_OP.js#L1)&nbsp;&nbsp;&nbsp;&nbsp;&nbsp; since 0.0.16
-<p>The Symbol.for('@@op') defines an operation for a generator to evaluate</p>
-
-**Type**: `{Symbol}`
-
-<br /><br />
-
-## data
-
-### any()
-
-[source](https://github.com/serverless/utils/tree/v0.0.17/src/data/any.js#L7)&nbsp;&nbsp;&nbsp;&nbsp;&nbsp; since v0.0.3
-<p>Returns <code>true</code> if at least one of elements of the collection match the predicate, <code>false</code> otherwise.</p>
-<p>Dispatches to the <code>any</code> method of the collection argument, if present.</p>
-<p>Supports async predicates. If a predicate returns a Promise than the entire method will upgrade to async and return a Promise.</p>
-
-**Params**
-<p><code>fn</code>: <code>Function</code> - The predicate function.</p>
-<p><code>collection</code>: <code>&ast;</code> - The collection to consider.</p>
-
-**Returns**
-<br /><p><code>Boolean</code> - `true` if the predicate is satisfied by at least one element, `false` otherwise.</p>
-
-**Example**
-```js
-const lessThan0 = flip(lt)(0)
-const lessThan2 = flip(lt)(2)
-any(lessThan0)([1, 2]) //=> false
-any(lessThan2)([1, 2]) //=> true
-any(lessThan2)({ a: 1, b: 2 }) //=> true
-
-await any(async (value) => lessThan2(value), [1, 2]) //=> true
-```
-<br /><br />
-
-### anyAtIndex()
-
-[source](https://github.com/serverless/utils/tree/v0.0.17/src/data/anyAtIndex.js#L7)&nbsp;&nbsp;&nbsp;&nbsp;&nbsp; since v0.0.3
-<p>Returns <code>true</code> if at least one of elements of the list match the predicate starting at the given index, <code>false</code> otherwise.</p>
-<p>Dispatches to the <code>anyAtIndex</code> method of the list argument, if present.</p>
-<p>Supports async predicates. If a predicate returns a Promise than the entire method will upgrade to async and return a Promise.</p>
-
-**Params**
-<p><code>fn</code>: <code>Function</code> - The predicate function.</p>
-<p><code>index</code>: <code>Integer</code> - The index to start at.</p>
-<p><code>list</code>: <code>Array</code> - The array to consider.</p>
-
-**Returns**
-<br /><p><code>Boolean</code> - `true` if the predicate is satisfied by at least one element, `false`<br />
-        otherwise.</p>
-
-**Example**
-```js
-const lessThan0 = flip(lt)(0)
-const lessThan2 = flip(lt)(2)
-anyAtIndex(lessThan0, 0, [3, 2, 1]) //=> false
-anyAtIndex(lessThan2, 1, [3, 2, 1]) //=> true
-
-await anyAtIndex(async (value) => lessThan2(value), 0, [1, 2]) //=> true
-```
-<br /><br />
-
-### append()
-
-[source](https://github.com/serverless/utils/tree/v0.0.17/src/data/append.js#L16)&nbsp;&nbsp;&nbsp;&nbsp;&nbsp; since v0.0.3
-<p>Returns a new list containing the contents of the given list, followed by the given value.</p>
-<p>This method dispatches to the <code>append</code> method of the <code>arrayLike</code> argument if it exists.</p>
-<p>This method will auto upgrade to async and resolve the <code>arrayLike</code> value if the <code>arrayLike</code> value is a Promise.</p>
-
-**Params**
-<p><code>value</code>: <code>&ast;</code> - The value to add to the end of the new list.</p>
-<p><code>arrayLike</code>: <code>Array|string</code> - The array like value of elements to add a new item to.</p>
-
-**Returns**
-<br /><p><code>Array|string</code> - A new array or string containing the elements of the old list followed by `value`.</p>
-
-**Example**
-```js
-append('tests', ['write', 'more']) //=> ['write', 'more', 'tests']
-append('tests', []) //=> ['tests']
-append(['tests'], ['write', 'more']) //=> ['write', 'more', ['tests']]
-append('tests', 'write more ') //=> 'write more tests'
-```
-<br /><br />
-
-### assign()
-
-[source](https://github.com/serverless/utils/tree/v0.0.17/src/data/assign.js#L4)&nbsp;&nbsp;&nbsp;&nbsp;&nbsp; since v0.0.9
-<p>The assign() method is used to copy the values of all enumerable own properties from one or more source objects to a target object. It will return the target object.</p>
-<p>Dispatches to the <code>assign</code> method of the first parameter if it exists.</p>
-<p>This method is auto curried to 2 args.</p>
-
-**Params**
-<p><code>target</code>: <code>Object</code> - The target object.</p>
-<p><code>sources</code>: <code>...Object</code> - The source object(s).</p>
-
-**Returns**
-<br /><p><code>Object</code> - The target object</p>
-
-**Example**
-```js
-const  o1 = { a: 1, b: 1, c: 1 }
-const o2 = { b: 2, c: 2 }
-const o3 = { c: 3 }
-
-assign({}, o1, o2, o3)  //=> { a: 1, b: 2, c: 3 }
-```
-<br /><br />
-
-### assoc()
-
-[source](https://github.com/serverless/utils/tree/v0.0.17/src/data/assoc.js#L28)&nbsp;&nbsp;&nbsp;&nbsp;&nbsp; since v0.0.3
-<p>Makes a shallow clone of an object, setting or overriding the specified property with the given value. Note that this copies and flattens prototype properties onto the new object as well. All non-primitive properties are copied by reference.</p>
-<p>Supports path based property selectors 'foo.bar' and functional selectors which performs an over on the entire collection and sets each matching selector to the given value.</p>
-
-**Params**
-<p><code>selector</code>: <code>Array | String | Function</code> - The property path to set or functional selector</p>
-<p><code>value</code>: <code>&ast;</code> - The new value</p>
-<p><code>collection</code>: <code>&ast;</code> - The collection to clone and assign the new value</p>
-
-**Returns**
-<br /><p><code>&ast;</code> - A new collection equivalent to the original except for the changed selector path.</p>
-
-**Example**
-```js
-assoc('c', 3, {a: 1, b: 2})          //=> {a: 1, b: 2, c: 3}
-assoc('c.d', 3, {a: 1, b: 2})        //=> {a: 1, b: 2, c: { d: 3 }}
-assoc([ 'c', 'd' ], 3, {a: 1, b: 2}) //=> {a: 1, b: 2, c: { d: 3 }}
-```
-<br /><br />
-
-### assocIndex()
-
-[source](https://github.com/serverless/utils/tree/v0.0.17/src/data/assocIndex.js#L23)&nbsp;&nbsp;&nbsp;&nbsp;&nbsp; since v0.0.3
-<p>Returns the result of &quot;setting&quot; the portion of the given data structure<br />
-focused by the given lens to the given value.</p>
-
-**Params**
-<p><code>index</code>: <code>number</code> - The index number to set</p>
-<p><code>value</code>: <code>&ast;</code> - The new value</p>
-<p><code>array</code>: <code>Array</code> - The array to clone</p>
-
-**Returns**
-<br /><p><code>Array</code> - A new array equivalent to the original except for the changed index.</p>
-
-**Example**
-```js
-assocIndex(1, 'c', ['a', 'b']) //=> ['a', 'c']
-```
-<br /><br />
-
-### assocPath()
-
-[source](https://github.com/serverless/utils/tree/v0.0.17/src/data/assocPath.js#L29)&nbsp;&nbsp;&nbsp;&nbsp;&nbsp; since v0.0.3
-<p>Makes a shallow clone of an object, setting or overriding the nodes required<br />
-to create the given path, and placing the specific value at the tail end of<br />
-that path. Note that this copies and flattens prototype properties onto the<br />
-new object as well. All non-primitive properties are copied by reference.</p>
-
-**Params**
-<p><code>path</code>: <code>Array</code> - The path to set</p>
-<p><code>value</code>: <code>&ast;</code> - The new value</p>
-<p><code>collection</code>: <code>&ast;</code> - The collection to clone</p>
-
-**Returns**
-<br /><p><code>&ast;</code> - A new collection equivalent to the original except along the specified path.</p>
-
-**Example**
-```js
-assocPath(['a', 'b', 'c'], 42, {a: {b: {c: 0}}}) //=> {a: {b: {c: 42}}}
-
-// Any missing or non-object keys in path will be overridden
-assocPath(['a', 0, 'c'], 42, {a: 5}) //=> {a: [{c: 42}]}
-```
-<br /><br />
-
-### assocProp()
-
-[source](https://github.com/serverless/utils/tree/v0.0.17/src/data/assocProp.js#L37)&nbsp;&nbsp;&nbsp;&nbsp;&nbsp; since v0.0.3
-<p>Returns the result of &quot;setting&quot; the portion of the given data structure<br />
-focused by the given lens to the given value.</p>
-
-**Params**
-<p><code>prop</code>: <code>string</code> - The property name to set</p>
-<p><code>value</code>: <code>&ast;</code> - The new value</p>
-<p><code>object</code>: <code>Object|Map</code> - The object to clone</p>
-
-**Returns**
-<br /><p><code>Object</code> - A new object equivalent to the original except for the changed property.</p>
-
-**Example**
-```js
-assocProp('c', 3, {a: 1, b: 2}); //=> {a: 1, b: 2, c: 3}
-```
-<br /><br />
-
-### compact()
-
-[source](https://github.com/serverless/utils/tree/v0.0.17/src/data/compact.js#L6)&nbsp;&nbsp;&nbsp;&nbsp;&nbsp; since 0.0.10
-<p>Creates an array with all undefined values removed.</p>
-
-**Params**
-<p><code>array</code>: <code>Array</code> - The array to compact.</p>
-
-**Returns**
-<br /><p><code>Array</code> - Returns the new array of filtered values.</p>
-
-**Example**
-```js
-compact([0, 1, false, 2, null, '', 3, undefined])
-// => [0, 1, false, 2, null, '', 3]
-```
-<br /><br />
-
-### concat()
-
-[source](https://github.com/serverless/utils/tree/v0.0.17/src/data/concat.js#L8)&nbsp;&nbsp;&nbsp;&nbsp;&nbsp; since v0.0.6
-<p>Returns the result of concatenating the given lists or strings.</p>
-<p>Note: <code>concat</code> expects both arguments to be of the same type, unlike the native <code>Array.prototype.concat</code> method. It will throw an error if you <code>concat</code> an Array with a non-Array value.</p>
-<p>Dispatches to the <code>concat</code> method of the first argument, if present.</p>
-<p>Supports Promises. If a Promise is received for either parameter than the entire method will upgrade to async and return a Promise.</p>
-
-**Params**
-<p><code>firstList</code>: <code>Array|string|Promise</code> - The first list</p>
-<p><code>secondList</code>: <code>Array|string|Promise</code> - The second list</p>
-
-**Returns**
-<br /><p><code>Array|string</code> - A list consisting of the elements of `firstList` followed by the elements of `secondList`.</p>
-
-**Example**
-```js
-concat('ABC', 'DEF') // 'ABCDEF'
-concat([4, 5, 6], [1, 2, 3]) //=> [4, 5, 6, 1, 2, 3]
-concat([], []) //=> []
-await concat(Promise.resolve([4, 5, 6]), Promise.resolve([1, 2, 3])) //=> [4, 5, 6, 1, 2, 3]
-```
-<br /><br />
-
-### every()
-
-[source](https://github.com/serverless/utils/tree/v0.0.17/src/data/every.js#L7)&nbsp;&nbsp;&nbsp;&nbsp;&nbsp; since v0.0.6
-<p>Returns <code>true</code> if all elements of the list match the predicate, <code>false</code> if there are any that don't.</p>
-<p>Dispatches to the <code>every</code> method of the second argument, if present.</p>
-<p>Supports async predicates. If a predicate returns a Promise than the entire method will upgrade to async and return a Promise.</p>
-
-**Params**
-<p><code>fn</code>: <code>Function</code> - The predicate function.</p>
-<p><code>collection</code>: <code>&ast;</code> - The collection to consider.</p>
-
-**Returns**
-<br /><p><code>boolean</code> - `true` if the predicate is satisfied by every value, `false` otherwise.</p>
-
-**Example**
-```js
-const equals3 = equals(3)
-every(equals3, [3, 3, 3, 3]) //=> true
-every(equals3, [3, 3, 1, 3]) //=> false
-every(equals3, { a: 3, b: 3, c: 3}) //=> true
-
-await every(async (value) => equals3(value), [3, 3, 3]) //=> true
-```
-<br /><br />
-
-### everyAtIndex()
-
-[source](https://github.com/serverless/utils/tree/v0.0.17/src/data/everyAtIndex.js#L7)&nbsp;&nbsp;&nbsp;&nbsp;&nbsp; since v0.0.6
-<p>Returns <code>true</code> if all elements of the list match the predicate starting at the given index, <code>false</code> otherwise.</p>
-<p>Dispatches to the <code>everyAtIndex</code> method of the list argument, if present.</p>
-<p>Supports async predicates. If a predicate returns a Promise than the entire method will upgrade to async and return a Promise.</p>
-
-**Params**
-<p><code>fn</code>: <code>Function</code> - The predicate function.</p>
-<p><code>index</code>: <code>Integer</code> - The index to start at.</p>
-<p><code>list</code>: <code>Array</code> - The array to consider.</p>
-
-**Returns**
-<br /><p><code>Boolean</code> - `true` if the predicate is satisfied by at least one element, `false`  otherwise.</p>
-
-**Example**
-```js
-const lessThan0 = flip(lt)(0)
-const lessThan2 = flip(lt)(2)
-any(lessThan0)([1, 2]) //=> false
-any(lessThan2)([1, 2]) //=> true
-```
-<br /><br />
-
-### filter()
-
-[source](https://github.com/serverless/utils/tree/v0.0.17/src/data/filter.js#L12)&nbsp;&nbsp;&nbsp;&nbsp;&nbsp; since v0.0.6
-<p>Takes a predicate and a <code>Filterable</code>, and returns a new filterable of the same type containing the members of the given filterable which satisfy the given predicate. Filterable objects include plain objects or any object that has a filter method such as <code>Array</code>.</p>
-<p>Dispatches to the <code>filter</code> method of the second argument, if present.</p>
-<p>Supports async predicates. If a predicate returns a Promise than the entire method will upgrade to async and return a Promise.</p>
-
-**Params**
-<p><code>fn</code>: <code>Function</code> - The predicate function.</p>
-<p><code>collection</code>: <code>&ast;</code> - The collection to consider.</p>
-
-**Returns**
-<br /><p><code>&ast;</code> - The filtered collection</p>
-
-**Example**
-```js
-const isEven = n => n % 2 === 0;
-
-filter(isEven, [1, 2, 3, 4]) //=> [2, 4]
-filter(isEven, {a: 1, b: 2, c: 3, d: 4}) //=> {b: 2, d: 4}
-
-await filter(async (value) => isEven(value), [1, 2, 3, 4]) //=> [2, 4]
-```
-<br /><br />
-
-### filterAtIndex()
-
-[source](https://github.com/serverless/utils/tree/v0.0.17/src/data/filterAtIndex.js#L8)&nbsp;&nbsp;&nbsp;&nbsp;&nbsp; since v0.0.6
-<p>Takes a predicate and a <code>Filterable</code>, and returns a new filterable of the same type containing the members of the given filterable which satisfy the given predicate starting from the given index. Filterable objects include plain objects or any object that has a filter method such as <code>Array</code>.</p>
-<p>Dispatches to the <code>filter</code> method of the second argument, if present.</p>
-<p>Supports async predicates. If a predicate returns a Promise than the entire method will upgrade to async and return a Promise.</p>
-
-**Params**
-<p><code>fn</code>: <code>Function</code> - The predicate function.</p>
-<p><code>index</code>: <code>Integer</code> - The index to start at.</p>
-<p><code>list</code>: <code>Array</code> - The array to consider.</p>
-
-**Returns**
-<br /><p><code>Array</code> - The filtered list</p>
-
-**Example**
-```js
-const isEven = n => n % 2 === 0;
-
-filterAtIndex(isEven, 0, [1, 2, 3, 4]) //=> [2, 4]
-filterAtIndex(isEven, 2, [1, 2, 3, 4]) //=> [4]
-
-await filter(async (value) => isEven(value), [1, 2, 3, 4]) //=> [2, 4]
-```
-<br /><br />
-
-### find()
-
-[source](https://github.com/serverless/utils/tree/v0.0.17/src/data/find.js#L8)&nbsp;&nbsp;&nbsp;&nbsp;&nbsp; since v0.0.3
-<p>Returns the first element of the collection which matches the predicate, or<br />
-<code>undefined</code> if no element matches.</p>
-<p>Dispatches to the <code>find</code> method of the collection argument, if present.</p>
-<p>Supports async predicates. If a predicate returns a Promise than the entire<br />
-method will upgrade to async and return a Promise.</p>
-
-**Params**
-<p><code>fn</code>: <code>Function</code> - The predicate function used to determine if the element is the<br />
-       desired one.</p>
-<p><code>collection</code>: <code>&ast;</code> - The collection to consider.</p>
-
-**Returns**
-<br /><p><code>Object</code> - The element found, or `undefined`.</p>
-
-**Example**
-```js
-const xs = [{a: 1}, {a: 2}, {a: 3}];
-find(propEq('a', 2))(xs); //=> {a: 2}
-find(propEq('a', 4))(xs); //=> undefined
-```
-<br /><br />
-
-### findAtIndex()
-
-[source](https://github.com/serverless/utils/tree/v0.0.17/src/data/findAtIndex.js#L5)&nbsp;&nbsp;&nbsp;&nbsp;&nbsp; since v0.0.3
-<p>Returns the first element of the list which matches the predicate, or <code>undefined</code> if no element matches starting at the given index.</p>
-<p>Dispatches to the <code>findAtIndex</code> method of the last argument, if present.</p>
-<p>Supports async predicates. If a predicate returns a Promise than the entire method will upgrade to async and return a Promise.</p>
-
-**Params**
-<p><code>fn</code>: <code>Function</code> - The predicate function used to determine if the element is the<br />
-       desired one.</p>
-<p><code>index</code>: <code>Integer</code> - The index to start at.</p>
-<p><code>list</code>: <code>Array</code> - The array to consider.</p>
-
-**Returns**
-<br /><p><code>&ast;|Promise</code> - The element found, or `undefined`.</p>
-
-**Example**
-```js
-const xs = [{a: 1}, {a: 2}, {a: 3}];
-findAtIndex(propEq('a'), 0)(xs) //=> {a: 2}
-findAtIndex(propEq('a', 2), 2)(xs) //=> undefined
-```
-<br /><br />
-
-### findKdx()
-
-[source](https://github.com/serverless/utils/tree/v0.0.17/src/data/findKdx.js#L6)&nbsp;&nbsp;&nbsp;&nbsp;&nbsp; since v0.0.15
-<p>Returns the kdx of the first element of the collection which matches the predicate, or <code>undefined</code> if no element matches.</p>
-<p>Dispatches to the <code>findkdx</code> method of the <code>collection</code> argument, if present.</p>
-<p>Supports async predicates. If a predicate returns a Promise than the entire method will upgrade to async and return a Promise.</p>
-
-**Params**
-<p><code>fn</code>: <code>Function</code> - The predicate function used to determine if the element is the desired one.</p>
-<p><code>collection</code>: <code>Array</code> - The collection to consider.</p>
-
-**Returns**
-<br /><p><code>&ast;|Promise</code> - The key or index found, or `undefined`.</p>
-
-**Example**
-```js
-findKdx(
-  (value, index) => value[index] == 2,
-  [{a: 1}, {a: 2}, {a: 3}]
-)
-//=> 1
-
-findKdx(
-  (value, key) => value[key] == 2,
-  { a: 1, b: 2, c: 3 }
-)
-//=> 'b'
-```
-<br /><br />
-
-### flatten()
-
-[source](https://github.com/serverless/utils/tree/v0.0.17/src/data/flatten.js#L5)&nbsp;&nbsp;&nbsp;&nbsp;&nbsp; since v0.0.10
-<p>Returns a new list by pulling every item out of it (and all its sub-arrays) and putting them in a new array, depth-first.</p>
-<p>This method automatically upgrades to async. If a Promise is given as the list this method will resolve the promise as the list and return a Promise that resolves to the flattened list.</p>
-
-**Params**
-<p><code>array</code>: <code>Array|Promise&lt;Array&gt;</code> - The array to consider.</p>
-
-**Returns**
-<br /><p><code>Array|Promise&lt;Array&gt;</code> - The flattened array.</p>
-
-**Example**
-```js
-flatten([1, 2, [3, 4], 5, [6, [7, 8, [9, [10, 11], 12]]]])
-//=> [1, 2, 3, 4, 5, 6, 7, 8, 9, 10, 11, 12]
-```
-<br /><br />
-
-### forEach()
-
-[source](https://github.com/serverless/utils/tree/v0.0.17/src/data/forEach.js#L6)&nbsp;&nbsp;&nbsp;&nbsp;&nbsp; since 0.0.3
-<p>Iterate over a collection calling a provided function <code>fn</code> for each element in the collection .</p>
-<p><code>fn</code> receives two arguments: <em>(value, kdx)</em></p>
-<p>This method automatically upgrades to async. If an async iterator is given to this method it will return a Promise.</p>
-<p>Note: <code>forEach</code> does not skip deleted or unassigned indices (sparse<br />
-arrays), unlike the native <code>Array.prototype.forEach</code> method. For more<br />
-details on this behavior, see:<br />
-https://developer.mozilla.org/en-US/docs/Web/JavaScript/Reference/Global_Objects/Array/forEach#Description</p>
-<p>Also note that, unlike <code>Array.prototype.forEach</code>, this <code>forEach</code> returns<br />
-the original value. In some libraries this function is named <code>each</code>.</p>
-<p>Dispatches to the <code>forEach</code> method of the second argument, if present.</p>
-
-**Params**
-<p><code>fn</code>: <code>Function</code> - The function to invoke. Receives two arguments, `value` and either `index` for arrays or `key` for objects.</p>
-<p><code>collection</code>: <code>&ast;</code> - The collection to iterate over.</p>
-
-**Returns**
-<br /><p><code>&ast;</code> - The original collection.</p>
-
-**Example**
-```js
-const printXPlusFive = x => console.log(x + 5);
-forEach(printXPlusFive, [1, 2, 3]); //=> [1, 2, 3]
-// logs 6
-// logs 7
-// logs 8
-```
-<br /><br />
-
-### forEachIndexed()
-
-[source](https://github.com/serverless/utils/tree/v0.0.17/src/data/forEachIndexed.js#L3)&nbsp;&nbsp;&nbsp;&nbsp;&nbsp; since 0.0.3
-<p>Alias for <a href="#forEach">forEach</a> method</p>
-
-**Params**
-<p><code>fn</code>: <code>Function</code> - The function to invoke. Receives two arguments, `value` and either `index` for arrays or `key` for objects.</p>
-<p><code>collection</code>: <code>&ast;</code> - The collection to iterate over.</p>
-
-**Returns**
-<br /><p><code>&ast;</code> - The original collection.</p>
-
-<br /><br />
-
-### forEachObjIndexed()
-
-[source](https://github.com/serverless/utils/tree/v0.0.17/src/data/forEachObjIndexed.js#L3)&nbsp;&nbsp;&nbsp;&nbsp;&nbsp; since 0.0.3
-<p>Alias for <a href="#forEach">forEach</a> method</p>
-
-**Params**
-<p><code>fn</code>: <code>Function</code> - The function to invoke. Receives two arguments, `value` and either `index` for arrays or `key` for objects.</p>
-<p><code>collection</code>: <code>&ast;</code> - The collection to iterate over.</p>
-
-**Returns**
-<br /><p><code>&ast;</code> - The original collection.</p>
-
-<br /><br />
-
-### get()
-
-[source](https://github.com/serverless/utils/tree/v0.0.17/src/data/get.js#L9)&nbsp;&nbsp;&nbsp;&nbsp;&nbsp; since v0.0.3
-<p>Retrieve the value at a given path.</p>
-<p>Paths can be defined by a string an array. The path parameter also accepts a function that will be used as a selector against the data.</p>
-
-**Params**
-<p><code>path</code>: <code>Array|string|number|Function</code> - The path to use.</p>
-<p><code>value</code>: <code>Object</code> - The value to retrieve the nested property from.</p>
-
-**Returns**
-<br /><p><code>&ast;</code> - The data at `path`.</p>
-
-**Example**
-```js
-get(['a', 'b'], {a: {b: 2}})
-//=> 2
-
-get(['a', 'b'], {c: {b: 2}})
-//=> undefined
-
-get('a', {a: {b: 2}})
-//=> { b: 2 }
-
-get('a.b', {a: {b: 2}})
-//=> 2
-
-get('a[0]', {a: [ 1, 2 ]})
-//=> 1
-
-get('[0]', [ 1, 2 ])
-//=> 1
-```
-<br /><br />
-
-### getParent()
-
-[source](https://github.com/serverless/utils/tree/v0.0.17/src/data/getParent.js#L9)&nbsp;&nbsp;&nbsp;&nbsp;&nbsp; since v0.0.10
-<p>Retrieve the parent value from a given path. The parent value is the value immediately before the last path part.</p>
-<p>Paths can be defined by a string an array. The path parameter also accepts a function that will be used as a selector against the data.</p>
-
-**Params**
-<p><code>path</code>: <code>Array|string|number|Function</code> - The path to use.</p>
-<p><code>value</code>: <code>Object</code> - The value to retrieve the parent property value from.</p>
-
-**Returns**
-<br /><p><code>&ast;</code> - The data at `path`.</p>
-
-**Example**
-```js
-getParent(['a', 'b'], {a: {b: 2}})
-//=> {b: 2}
-
-getParent(['a', 'b'], {c: {b: 2}})
-//=> undefined
-
-getParent('a', {a: {b: 2}})
-//=> {a: {b: 2}}
-
-getParent('a.b', {a: {b: 2}})
-//=> {b: 2}
-
-getParent('a[0]', {a: [ 1, 2 ]})
-//=> [ 1, 2 ]
-```
-<br /><br />
-
-### getParentPath()
-
-[source](https://github.com/serverless/utils/tree/v0.0.17/src/data/getParentPath.js#L8)&nbsp;&nbsp;&nbsp;&nbsp;&nbsp; since v0.0.10
-<p>Retrieve the parent value from a given path. The parent value is the value immediately before the last path part.</p>
-
-**Params**
-<p><code>path</code>: <code>Array</code> - The path to use.</p>
-<p><code>value</code>: <code>&ast;</code> - The value to retrieve the nested property from.</p>
-
-**Returns**
-<br /><p><code>&ast;</code> - The data at `path`.</p>
-
-**Example**
-```js
-getParentPath(['a', 'b'], {a: {b: 2}}); //=> {b: 2}
-getParentPath(['a', 'b'], {c: {b: 2}}); //=> undefined
-```
-<br /><br />
-
-### getPath()
-
-[source](https://github.com/serverless/utils/tree/v0.0.17/src/data/getPath.js#L8)&nbsp;&nbsp;&nbsp;&nbsp;&nbsp; since v0.0.3
-<p>Retrieve the value at a given path.</p>
-
-**Params**
-<p><code>path</code>: <code>Array</code> - The path to use.</p>
-<p><code>obj</code>: <code>Object</code> - The object to retrieve the nested property from.</p>
-
-**Returns**
-<br /><p><code>&ast;</code> - The data at `path`.</p>
-
-**Example**
-```js
-getPath(['a', 'b'], {a: {b: 2}}); //=> 2
-getPath(['a', 'b'], {c: {b: 2}}); //=> undefined
-```
-<br /><br />
-
-### getProp()
-
-[source](https://github.com/serverless/utils/tree/v0.0.17/src/data/getProp.js#L7)&nbsp;&nbsp;&nbsp;&nbsp;&nbsp; since v0.0.3
-<p>Returns a function that when supplied an object returns the indicated  property of that object, if it exists.</p>
-
-**Params**
-<p><code>prop</code>: <code>string|number|Function</code> - The property name or property selector</p>
-<p><code>value</code>: <code>Object</code> - The value to query</p>
-
-**Returns**
-<br /><p><code>&ast;</code> - The value at the given property</p>
-
-**Example**
-```js
-getProp('x', {x: 100}) //=> 100
-getProp('x', {})       //=> undefined
-getProp(undefined, {})  //=> {}
-getProp(1, ['foo', 'bar'])  //=> 'bar'
-getProp((value) => value[0], ['foo', 'bar'])  //=> 'foo'
-getProp('foo', {
-  foo: 'bar',
-  get(prop) { return this[prop] }
-}) //=> 'bar'
-```
-<br /><br />
-
-### has()
-
-[source](https://github.com/serverless/utils/tree/v0.0.17/src/data/has.js#L8)&nbsp;&nbsp;&nbsp;&nbsp;&nbsp; since v0.0.3
-<p>Returns whether or not a path exists in an object. Only the object's<br />
-own properties are checked.</p>
-
-**Params**
-<p><code>selector</code>: <code>Array|String</code> - The selector to use.</p>
-<p><code>value</code>: <code>Object</code> - The value to check the path in.</p>
-
-**Returns**
-<br /><p><code>Boolean</code> - Whether the selector exists.</p>
-
-**Example**
-```js
-has(['a', 'b'], {a: {b: 2}})          // => true
-has(['a', 'b'], {a: {b: undefined}})  // => true
-has('a.b', {a: {c: 2}})               // => false
-has([], {})                           // => true
-```
-<br /><br />
-
-### hasPath()
-
-[source](https://github.com/serverless/utils/tree/v0.0.17/src/data/hasPath.js#L5)&nbsp;&nbsp;&nbsp;&nbsp;&nbsp; since v0.0.3
-<p>Returns whether or not a path exists in an object. Only the object's<br />
-own properties are checked.</p>
-
-**Params**
-<p><code>path</code>: <code>Array</code> - The path to use.</p>
-<p><code>obj</code>: <code>Object</code> - The object to check the path in.</p>
-
-**Returns**
-<br /><p><code>Boolean</code> - Whether the path exists.</p>
-
-**Example**
-```js
-hasPath(['a', 'b'], {a: {b: 2}})          // => true
-hasPath(['a', 'b'], {a: {b: undefined}})  // => true
-hasPath('a.b', {a: {c: 2}})               // => false
-hasPath([], {})                           // => true
-```
-<br /><br />
-
-### hasProp()
-
-[source](https://github.com/serverless/utils/tree/v0.0.17/src/data/hasProp.js#L7)&nbsp;&nbsp;&nbsp;&nbsp;&nbsp; since v0.0.3
-<p>Returns whether or not an object has an own property with the specified name</p>
-<p>If prop is a function then it is executed against value as a selector.<br />
-If prop is undefined then value will be checked for truthiness.</p>
-
-**Params**
-<p><code>prop</code>: <code>String | Function</code> - The name of the property to check for.</p>
-<p><code>value</code>: <code>Object | Map</code> - The value to query.</p>
-
-**Returns**
-<br /><p><code>Boolean</code> - Whether the property exists.</p>
-
-**Example**
-```js
-hasProp('name', {name: 'philipp'})  //=> true
-hasProp('name', {})                 //=> false
-
-hasProp(undefined, {})            //=> true
-hasProp(undefined, null)          //=> false
-
-hasProp((value) => value.name, { name: 'eslam'})     //=> true
-hasProp((value) => value.birthday, { name: 'raees'}) //=> false
-```
-<br /><br />
-
-### head()
-
-[source](https://github.com/serverless/utils/tree/v0.0.17/src/data/head.js#L3)&nbsp;&nbsp;&nbsp;&nbsp;&nbsp; since v0.0.5
-<p>Returns the first element of the given list or string.</p>
-
-**Params**
-<p><code>list</code>: <code>Array|String</code> - The list to get the first element from</p>
-
-**Returns**
-<br /><p><code>&ast;</code> - The first element in the given list</p>
-
-**Example**
-```js
-head(['fi', 'fo', 'fum']) //=> 'fi'
-head([]) //=> undefined
-
-head('abc') //=> 'a'
-head('') //=> ''
-```
-<br /><br />
-
-### init()
-
-[source](https://github.com/serverless/utils/tree/v0.0.17/src/data/init.js#L3)&nbsp;&nbsp;&nbsp;&nbsp;&nbsp; since v0.0.5
-<p>Returns all but the last element of the given list or string.</p>
-
-**Params**
-<p><code>list</code>: <code>&ast;</code> - The list to select from</p>
-
-**Returns**
-<br /><p><code>&ast;</code> - A new array or string of all but the last element in the list</p>
-
-**Example**
-```js
-init([1, 2, 3])  //=> [1, 2]
-init([1, 2])     //=> [1]
-init([1])        //=> []
-init([]);         //=> []
-
-init('abc')  //=> 'ab'
-init('ab')   //=> 'a'
-init('a')    //=> ''
-init('')     //=> ''
-```
-<br /><br />
-
-### is()
-
-[source](https://github.com/serverless/utils/tree/v0.0.17/src/data/is.js#L4)&nbsp;&nbsp;&nbsp;&nbsp;&nbsp; since v0.0.3
-<p>See if an object (<code>val</code>) is an instance of the supplied constructor. This function will check up the inheritance chain, if any.</p>
-
-**Params**
-<p><code>constructor</code>: <code>Object</code> - A constructor</p>
-<p><code>value</code>: <code>&ast;</code> - The value to test</p>
-
-**Returns**
-<br /><p><code>boolean</code> - </p>
-
-**Example**
-```js
-is(Object, {}); //=> true
-is(Number, 1); //=> true
-is(Object, 1); //=> false
-is(String, 's'); //=> true
-is(String, new String('')); //=> true
-is(Object, new String('')); //=> true
-is(Object, 's'); //=> false
-is(Number, {}); //=> false
-```
-<br /><br />
-
-### join()
-
-[source](https://github.com/serverless/utils/tree/v0.0.17/src/data/join.js#L5)&nbsp;&nbsp;&nbsp;&nbsp;&nbsp; since v0.0.6
-<p>Returns a string made by inserting the <code>separator</code> between each element and<br />
-concatenating all the elements into a single string.</p>
-<p>Supports Promises. If a Promise is received for either parameter than the entire method will upgrade to async and return a Promise.</p>
-
-**Params**
-<p><code>separator</code>: <code>number|string|Promise&lt;number|string&gt;</code> - The string used to separate the elements.</p>
-<p><code>list</code>: <code>Array|Promise&lt;Array&gt;</code> - The list of elements to join into a string.</p>
-
-**Returns**
-<br /><p><code>string|Promise&lt;string&gt;</code> - The string made by concatenating `list` with `separator`.</p>
-
-**Example**
-```js
-const spacer = join(' ')
-spacer(['a', 2, 3.4])   //=> 'a 2 3.4'
-join('|', [1, 2, 3])    //=> '1|2|3'
-await join(Promise.resolve('|'), Promise.resolve([1, 2, 3]))    //=> '1|2|3'
-```
-<br /><br />
-
-### keys()
-
-[source](https://github.com/serverless/utils/tree/v0.0.17/src/data/keys.js#L9)&nbsp;&nbsp;&nbsp;&nbsp;&nbsp; since v0.0.3
-<p>Returns the keys of the given collection in an Array.</p>
-<p>Supports objects, Maps and array like values. If given an array like value, the indexes will be returned in string form.</p>
-<p>This method supports Promise values. If given a Promise it will return a Promise that will resolve to the keys of the resolved value of the Promise.</p>
-<p>Dispatches to the <code>keys</code> method of the <code>collection</code> if present (except on Map). If a <code>Map</code> is received an array of the <code>Map</code>'s keys will be returned.</p>
-
-**Params**
-<p><code>collection</code>: <code>&ast;</code> - The collection to get the keys from</p>
-
-**Returns**
-<br /><p><code>Array&lt;string&gt;|Promise&lt;Array&lt;string&gt;&gt;</code> - The keys of the given collection</p>
-
-**Example**
-```js
-keys({ foo: 'bar', 'baz': 'bat', bim: 'bop' }) //=> ['foo', 'baz', 'bim']
-keys({}) //=> []
-
-keys(['fi', 'fo', 'fum']) //=> [ '0', '1', '2' ]
-keys([]) //=> []
-
-keys('abc') //=> ['0', '1', '2']
-keys('') //=> []
-
-await keys(Promise.resolve({ a: 1, b: 2 }) //=> ['a', 'b']
-```
-<br /><br />
-
-### last()
-
-[source](https://github.com/serverless/utils/tree/v0.0.17/src/data/last.js#L3)&nbsp;&nbsp;&nbsp;&nbsp;&nbsp; since v0.0.3
-<p>Returns the last element of the given list or string.</p>
-
-**Params**
-<p><code>list</code>: <code>&ast;</code> - The list to get the last element from</p>
-
-**Returns**
-<br /><p><code>&ast;</code> - The last element of the given list or string</p>
-
-**Example**
-```js
-last(['fi', 'fo', 'fum']) //=> 'fum'
-last([]) //=> undefined
-
-last('abc') //=> 'c'
-last(''); //=> ''
-```
-<br /><br />
-
-### length()
-
-[source](https://github.com/serverless/utils/tree/v0.0.17/src/data/length.js#L5)&nbsp;&nbsp;&nbsp;&nbsp;&nbsp; since v0.0.10
-<p>Returns the number of elements in the array by returning <code>list.length</code>.</p>
-
-**Params**
-<p><code>list</code>: <code>&ast;</code> - The array like value to inspect.</p>
-
-**Returns**
-<br /><p><code>Number</code> - The length of the list.</p>
-
-**Example**
-```js
-length([]) //=> 0
-length([1, 2, 3]) //=> 3
-```
-<br /><br />
-
-### map()
-
-[source](https://github.com/serverless/utils/tree/v0.0.17/src/data/map.js#L7)&nbsp;&nbsp;&nbsp;&nbsp;&nbsp; since v0.0.13
-<p>Takes a function and a <a href="https://github.com/fantasyland/fantasy-land#functor">functor</a>, applies the function to each of the functor's values, and returns  a functor of the same shape.</p>
-<p>Provides suitable <code>map</code> implementations for <code>Array</code> and <code>Object</code>,<br />
-so this function may be applied to <code>[1, 2, 3]</code> or <code>{x: 1, y: 2, z: 3}</code>.</p>
-<p>Dispatches to the <code>map</code> method of the second argument, if present.</p>
-
-**Params**
-<p><code>iteratee</code>: <code>Function</code> - The function to be called on every element of the input `list`.</p>
-<p><code>collection</code>: <code>&ast;</code> - The collection to be iterated over.</p>
-
-**Returns**
-<br /><p><code>&ast;</code> - The new collection.</p>
-
-**Example**
-```js
-const double = x => x * 2
-
-map(double, [1, 2, 3]) //=> [2, 4, 6]
-
-map(double, {x: 1, y: 2, z: 3}) //=> {x: 2, y: 4, z: 6}
-```
-<br /><br />
-
-### mapIndexed()
-
-[source](https://github.com/serverless/utils/tree/v0.0.17/src/data/mapIndexed.js#L3)&nbsp;&nbsp;&nbsp;&nbsp;&nbsp; since v0.0.13
-<p>Alias for <a href="#map">map</a> method</p>
-
-**Params**
-<p><code>iteratee</code>: <code>Function</code> - The function to be called on every element of the input `list`.</p>
-<p><code>collection</code>: <code>&ast;</code> - The collection to be iterated over.</p>
-
-**Returns**
-<br /><p><code>&ast;</code> - The new collection.</p>
-
-<br /><br />
-
-### mapObjIndexed()
-
-[source](https://github.com/serverless/utils/tree/v0.0.17/src/data/mapObjIndexed.js#L3)&nbsp;&nbsp;&nbsp;&nbsp;&nbsp; since v0.0.13
-<p>Alias for <a href="#map">map</a> method</p>
-
-**Params**
-<p><code>iteratee</code>: <code>Function</code> - The function to be called on every element of the input `list`.</p>
-<p><code>collection</code>: <code>&ast;</code> - The collection to be iterated over.</p>
-
-**Returns**
-<br /><p><code>&ast;</code> - The new collection.</p>
-
-<br /><br />
-
-### omit()
-
-[source](https://github.com/serverless/utils/tree/v0.0.17/src/data/omit.js#L4)&nbsp;&nbsp;&nbsp;&nbsp;&nbsp; since v0.0.6
-<p>Returns a partial copy of an object omitting the keys specified.</p>
-
-**Params**
-<p><code>names</code>: <code>Array</code> - an array of String property names to omit from the new object</p>
-<p><code>obj</code>: <code>Object</code> - The object to copy from</p>
-
-**Returns**
-<br /><p><code>Object</code> - A new object with properties from `names` not on it.</p>
-
-**Example**
-```js
-omit(['a', 'd'], {a: 1, b: 2, c: 3, d: 4}) //=> {b: 2, c: 3}
-```
-<br /><br />
-
-### pick()
-
-[source](https://github.com/serverless/utils/tree/v0.0.17/src/data/pick.js#L4)&nbsp;&nbsp;&nbsp;&nbsp;&nbsp; since v0.0.6
-<p>Returns a partial copy of an object containing only the keys specified. If<br />
-the key does not exist, the property is ignored.</p>
-<p>Supports Promises. If a Promise is received for either parameter than the entire method will upgrade to async and return a Promise.</p>
-
-**Params**
-<p><code>names</code>: <code>Array|Promise&lt;Array&gt;</code> - an array of String property names to copy onto a new object</p>
-<p><code>object</code>: <code>Object|Promise&lt;Object&gt;</code> - The object to copy from</p>
-
-**Returns**
-<br /><p><code>Object|Promise&lt;Object&gt;</code> - A new object with only properties from `names` on it.</p>
-
-**Example**
-```js
-pick(['a', 'd'], {a: 1, b: 2, c: 3, d: 4}) //=> {a: 1, d: 4}
-pick(['a', 'e', 'f'], {a: 1, b: 2, c: 3, d: 4}) //=> {a: 1}
-await pick(
-  Promise.resolve(['a', 'd']),
-  Promise.resolve({a: 1, b: 2, c: 3, d: 4})
-) //=> {a: 1, d: 4}
-```
-<br /><br />
-
-### prepend()
-
-[source](https://github.com/serverless/utils/tree/v0.0.17/src/data/prepend.js#L16)&nbsp;&nbsp;&nbsp;&nbsp;&nbsp; since v0.0.13
-<p>Returns a new list with the given element at the front, followed by the contents of the list.</p>
-<p>This method dispatches to the <code>prepend</code> method of the <code>arrayLike</code> argument if it exists.</p>
-<p>This method will auto upgrade to async and resolve the <code>arrayLike</code> value if the <code>arrayLike</code> value is a Promise.</p>
-
-**Params**
-<p><code>value</code>: <code>&ast;</code> - The value to add to the end of the new list.</p>
-<p><code>arrayLike</code>: <code>Array|string</code> - The array like value of elements to prepend a new item to.</p>
-
-**Returns**
-<br /><p><code>Array|string</code> - A new array or string containing the elements of the old list prepended with `value`.</p>
-
-**Example**
-```js
-prepend('write', ['more', 'tests']) //=> ['write', 'more', 'tests']
-prepend('write', []) //=> ['write']
-prepend(['write'], ['more', 'tests']) //=> ['write', 'more', ['tests']]
-prepend('write', ' more tests') //=> 'write more tests'
-```
-<br /><br />
-
-### reduce()
-
-[source](https://github.com/serverless/utils/tree/v0.0.17/src/data/reduce.js#L6)&nbsp;&nbsp;&nbsp;&nbsp;&nbsp; since v0.0.3
-<p>Returns a single item by iterating through the collection, successively calling the iterator function and passing it an accumulator value and the current value from the collection, and then passing the result to the next call.</p>
-<p>The iterator function receives three values: <em>(acc, value, kdx)</em>.</p>
-<p>Note: This method automatically upgrades to async.</p>
-<ul>
-<li>If an async <code>iteratee</code> is given to this method it will return a Promise.</li>
-<li>If a Promise is given for <code>iteratee</code>, <code>accumulator</code>, or <code>collection</code>, this method will resolve the Promise(s) and return a Promise</li>
-</ul>
-<p>Note: for arrays, <code>reduce</code> does not skip deleted or unassigned indices (sparse arrays), unlike the native <code>Array.prototype.reduce</code> method. For more details  on this behavior, see:<br />
-https://developer.mozilla.org/en-US/docs/Web/JavaScript/Reference/Global_Objects/Array/reduce#Description</p>
-<p>Dispatches to the <code>reduce</code> method of the third argument, if present.</p>
-<p>This method will resolve the parameters but it will not resolve the values passed to the iteratee. It will only resolve the values returned by the iteratee.</p>
-
-**Params**
-<p><code>iteratee</code>: <code>Function</code> - The iterator function. Receives three values, the accumulator, the current value from the collection and the key or index.</p>
-<p><code>accumulator</code>: <code>&ast;</code> - The accumulator value.</p>
-<p><code>collection</code>: <code>Array|string|Object|Promise</code> - The collection to iterate over.</p>
-
-**Returns**
-<br /><p><code>&ast;</code> - The final, accumulated value.</p>
-
-**Example**
-```js
-reduce((accum, value, key) => {
-  ...
-  return accum
-}, myAccum, myObject)
-
-reduce((accum, value, index) => {
-  ...
-  return accum
-}, myAccum, myArray)
-
-reduce((accum, value) => {
-  accum.push(value)
-  return accum
-}, [], [ Promise.resolve('foo') ]) // => [ Promise { 'foo' } ]
-
-
-reduce(subtract, 0, [1, 2, 3, 4]) // => ((((0 - 1) - 2) - 3) - 4) = -10
-//          -               -10
-//         / \              / \
-//        -   4           -6   4
-//       / \              / \
-//      -   3   ==>     -3   3
-//     / \              / \
-//    -   2           -1   2
-//   / \              / \
-//  0   1            0   1
-```
-<br /><br />
-
-### reduceIndexed()
-
-[source](https://github.com/serverless/utils/tree/v0.0.17/src/data/reduceIndexed.js#L3)&nbsp;&nbsp;&nbsp;&nbsp;&nbsp; since v0.0.3
-<p>Alias for <a href="#reduce">reduce</a> method</p>
-
-**Params**
-<p><code>fn</code>: <code>Function</code> - The iterator function. Receives three values, the accumulator, the current value from the collection and the key or index.</p>
-<p><code>accumulator</code>: <code>&ast;</code> - The accumulator value.</p>
-<p><code>collection</code>: <code>Array|string|Object|Promise</code> - The collection to iterate over.</p>
-
-**Returns**
-<br /><p><code>&ast;</code> - The final, accumulated value.</p>
-
-<br /><br />
-
-### reduceObjIndexed()
-
-[source](https://github.com/serverless/utils/tree/v0.0.17/src/data/reduceObjIndexed.js#L3)&nbsp;&nbsp;&nbsp;&nbsp;&nbsp; since v0.0.3
-<p>Alias for <a href="#reduce">reduce</a> method</p>
-
-**Params**
-<p><code>fn</code>: <code>Function</code> - The iterator function. Receives three values, the accumulator, the current value from the collection and the key or index.</p>
-<p><code>accumulator</code>: <code>&ast;</code> - The accumulator value.</p>
-<p><code>collection</code>: <code>Array|string|Object|Promise</code> - The collection to iterate over.</p>
-
-**Returns**
-<br /><p><code>&ast;</code> - The final, accumulated value.</p>
-
-<br /><br />
-
-### reduceRight()
-
-[source](https://github.com/serverless/utils/tree/v0.0.17/src/data/reduceRight.js#L6)&nbsp;&nbsp;&nbsp;&nbsp;&nbsp; since v0.0.10
-<p>Returns a single item by iterating through the collection, successively calling the iterator function and passing it an accumulator value,  the current value and the index or key from the collection, and then passing the result to the next call.</p>
-<p>Similar to <a href="#reduce"><code>reduce</code></a>, except moves through the input list from the right to the left.</p>
-<p>The iterator function receives three values: <em>(acc, value, kdx)</em>.</p>
-<p>Supports async reducers. This method will automatically upgrade to async if given an async reducer.</p>
-<p>Dispatches to the <code>reduce</code> method of the third argument, if present.</p>
-<p>Note: <code>reduceRight</code> does not skip deleted or unassigned indices (sparse arrays), unlike the native <code>Array.prototype.reduceRight</code> method. For more details on this behavior, see:<br />
-https://developer.mozilla.org/en-US/docs/Web/JavaScript/Reference/Global_Objects/Array/reduceRight#Description</p>
-
-**Params**
-<p><code>fn</code>: <code>Function</code> - The iterator function. Receives three values, the accumulator, the current value from the collection and the key or index.</p>
-<p><code>accumulator</code>: <code>&ast;</code> - The accumulator value.</p>
-<p><code>collection</code>: <code>Array|string|Object|Promise</code> - The collection to iterate over.</p>
-
-**Returns**
-<br /><p><code>&ast;</code> - The final, accumulated value.</p>
-
-**Example**
-```js
-reduceRight(subtract, 0, [1, 2, 3, 4]) // => (1 - (2 - (3 - (4 - 0)))) = -2
-//    -               -2
-//   / \              / \
-//  1   -            1   3
-//     / \              / \
-//    2   -     ==>    2  -1
-//       / \              / \
-//      3   -            3   4
-//         / \              / \
-//        4   0            4   0
-```
-<br /><br />
-
-### reject()
-
-[source](https://github.com/serverless/utils/tree/v0.0.17/src/data/reject.js#L3)&nbsp;&nbsp;&nbsp;&nbsp;&nbsp; since v0.0.16
-<p>Alias of <a href="#remove"><code>remove</code></a>.</p>
-
-**Params**
-<p><code>predicate</code>: <code>Function</code> - </p>
-<p><code>filterable</code>: <code>&ast;</code> - </p>
-
-**Returns**
-<br /><p><code>&ast;</code> - </p>
-
-<br /><br />
-
-### remove()
-
-[source](https://github.com/serverless/utils/tree/v0.0.17/src/data/remove.js#L8)&nbsp;&nbsp;&nbsp;&nbsp;&nbsp; since v0.0.16
-<p>The complement of <a href="#filter"><code>filter</code></a>.</p>
-
-**Params**
-<p><code>predicate</code>: <code>Function</code> - </p>
-<p><code>filterable</code>: <code>&ast;</code> - </p>
-
-**Returns**
-<br /><p><code>&ast;</code> - </p>
-
-**Example**
-```js
-isOdd = (n) => n % 2 === 1
-
-remove(isOdd, [1, 2, 3, 4]) //=> [2, 4]
-
-remove(isOdd, {a: 1, b: 2, c: 3, d: 4}) //=> {b: 2, d: 4}
-```
-<br /><br />
-
-### set()
-
-[source](https://github.com/serverless/utils/tree/v0.0.17/src/data/set.js#L20)&nbsp;&nbsp;&nbsp;&nbsp;&nbsp; since v0.0.3
-<p>This method is an alias for <code>assoc</code></p>
-<p>Makes a shallow clone of an object, setting or overriding the specified property with the given value. Note that this copies and flattens prototype properties onto the new object as well. All non-primitive properties are copied by reference.</p>
-<p>Supports path based property selectors 'foo.bar' and functional selectors which performs an 'over' on the entire collection and sets each matching selector to the given value.</p>
-<p>dispatches to the <code>set</code> method of the 3rd argument if available</p>
-
-**Params**
-<p><code>selector</code>: <code>Array | String | Function</code> - The property path to set or functional selector</p>
-<p><code>value</code>: <code>&ast;</code> - The new value</p>
-<p><code>collection</code>: <code>&ast;</code> - The collection to clone and assign the new value</p>
-
-**Returns**
-<br /><p><code>&ast;</code> - A new collection equivalent to the original except for the changed selector path.</p>
-
-**Example**
-```js
-set('c', 3, {a: 1, b: 2})          //=> {a: 1, b: 2, c: 3}
-set('c.d', 3, {a: 1, b: 2})        //=> {a: 1, b: 2, c: { d: 3 }}
-set([ 'c', 'd' ], 3, {a: 1, b: 2}) //=> {a: 1, b: 2, c: { d: 3 }}
-```
-<br /><br />
-
-### shallowEquals()
-
-[source](https://github.com/serverless/utils/tree/v0.0.17/src/data/shallowEquals.js#L21)&nbsp;&nbsp;&nbsp;&nbsp;&nbsp; since v0.0.6
-<p>Performs equality by iterating through keys on an object and returning false when any key has values which are not strictly equal between the arguments. Returns true when the values of all keys are strictly equal.</p>
-
-**Params**
-<p><code>selector</code>: <code>Array | String | Function</code> - The property path to set or functional selector</p>
-<p><code>objA</code>: <code>object</code> - The object to compare to B</p>
-<p><code>objB</code>: <code>object</code> - The object to compare to A</p>
-
-**Returns**
-<br /><p><code>boolean</code> - Whether or not the two objects are shallowly equal</p>
-
-**Example**
-```js
-shallowEquals({ a: 1, b: 2, c: undefined }, { a: 1, b: 2, c: undefined }) //=> true
-shallowEquals({ a: 1, b: 2, c: 3 }, { a: 1, b: 2 }) //=> false
-```
-<br /><br />
-
-### slice()
-
-[source](https://github.com/serverless/utils/tree/v0.0.17/src/data/slice.js#L5)&nbsp;&nbsp;&nbsp;&nbsp;&nbsp; since v0.0.3
-<p>Creates a slice of <code>arrayLike</code> from <code>start</code> up to, but not including, <code>end</code>.</p>
-<p><strong>Note:</strong> This method is used instead of<br />
-<a href="https://mdn.io/Array/slice"><code>Array#slice</code></a> to ensure dense arrays are returned.</p>
-<p>This method</p>
-
-**Params**
-<p><code></code>: <code>number</code> - [start=0] The start position. A negative index will be treated as an offset from the end.</p>
-<p><code></code>: <code>number</code> - [end=array.length] The end position. A negative index will be treated as an offset from the end.</p>
-<p><code>arrayLike</code>: <code>Array|string</code> - The array like value to slice.</p>
-
-**Returns**
-<br /><p><code>Array|string</code> - Returns the slice of `arrayLike`.</p>
-
-**Example**
-```js
-const array = [1, 2, 3, 4]
-
-slice(2, Infinity, array)
-// => [3, 4]
-
-const string = 'abcd'
-
-slice(0, 2, string)
-// => 'ab'
-```
-<br /><br />
-
-### tail()
-
-[source](https://github.com/serverless/utils/tree/v0.0.17/src/data/tail.js#L5)&nbsp;&nbsp;&nbsp;&nbsp;&nbsp; since v0.0.5
-<p>Returns all but the first element of the given list or string (or object<br />
-with a <code>tail</code> method).</p>
-<p>Dispatches to the <code>slice</code> method of the first argument, if present.</p>
-
-**Params**
-<p><code>collection</code>: <code>&ast;</code> - The collection to get the tail of</p>
-
-**Returns**
-<br /><p><code>&ast;</code> - The tail of the given collection</p>
-
-**Example**
-```js
-tail([1, 2, 3]);  //=> [2, 3]
-tail([1, 2]);     //=> [2]
-tail([1]);        //=> []
-tail([]);         //=> []
-
-tail('abc');  //=> 'bc'
-tail('ab');   //=> 'b'
-tail('a');    //=> ''
-tail('');     //=> ''
-```
-<br /><br />
-
-### union()
-
-[source](https://github.com/serverless/utils/tree/v0.0.17/src/data/union.js#L6)&nbsp;&nbsp;&nbsp;&nbsp;&nbsp; since v0.0.10
-<p>Combines two lists into a set (i.e. no duplicates) composed of the elements<br />
-of each list.</p>
-
-**Params**
-<p><code>firstList</code>: <code>Array</code> - The first list.</p>
-<p><code>secondList</code>: <code>Array</code> - The second list.</p>
-
-**Returns**
-<br /><p><code>Array</code> - The first and second lists concatenated, with duplicates removed.</p>
-
-**Example**
-```js
-union([1, 2, 3], [2, 3, 4]) //=> [1, 2, 3, 4]
-```
-<br /><br />
-
-### values()
-
-[source](https://github.com/serverless/utils/tree/v0.0.17/src/data/values.js#L9)&nbsp;&nbsp;&nbsp;&nbsp;&nbsp; since v0.0.12
-<p>Returns an array of all the values of the given collection.</p>
-<p>Note that the order of the output array is not guaranteed across different JS platforms.</p>
-<p>Supports objects, Maps and array like values.</p>
-<p>This method supports Promise values. If given a Promise it will return a Promise that will resolve to the values of the resolved value of the Promise.</p>
-<p>Dispatches to the <code>values</code> method of the <code>collection</code> if present (except on <code>Map</code>). If a <code>Map</code> is received an array of the <code>Map</code>'s keys will be returned.</p>
-
-**Params**
-<p><code>collection</code>: <code>&ast;</code> - The collection to extract values from</p>
-
-**Returns**
-<br /><p><code>Array&lt;&ast;&gt;|Promise&lt;Array&lt;&ast;&gt;&gt;</code> - An array of the values of the `collection`</p>
-
-**Example**
-```js
-values({a: 1, b: 2, c: 3}) //=> [1, 2, 3]
-values({}) //=> []
-
-values(['fi', 'fo', 'fum']) //=> [ 'fi', 'fo', 'fum' ]
-values([]) //=> []
-
-values('abc') //=> ['a', 'b', 'c']
-values('') //=> []
-
-await values(Promise.resolve({ a: 1, b: 2 }) //=> [1, 2]
-```
-<br /><br />
-
-### walk()
-
-[source](https://github.com/serverless/utils/tree/v0.0.17/src/data/walk.js#L4)&nbsp;&nbsp;&nbsp;&nbsp;&nbsp; since v0.0.4
-<p>Walk using the given walkee and iteratee functions.</p>
-
-**Params**
-<p><code>walkee</code>: <code>Function</code> - The function responsible for returning the next value in the walk</p>
-<p><code>iteratee</code>: <code>Function</code> - The iterator function.</p>
-
-**Returns**
-<br /><p><code>&ast;</code> - The final value returned by the walk</p>
-
-**Example**
-```js
-const depthFirstWalkee = (value, iteratee, recur) => {
-  if (isObject(value)) {
-    forEachObjIndexed((child) => {
-      recur(child, iteratee)
-    }, value)
-  }
-  iteratee(value, data)
-}
-let result = []
-walk(
-  depthFirstWalkee,
-  (value) => result.push(value),
-  {
-    a: {
-      b: 'b'
-    }
-  }
-)
-console.log(result)
-//=> [
-  'b',
-  { b: 'b' },
-  { a: { b: 'b' } }
-]
-```
-<br /><br />
-
-### walkReduce()
-
-[source](https://github.com/serverless/utils/tree/v0.0.17/src/data/walkReduce.js#L21)&nbsp;&nbsp;&nbsp;&nbsp;&nbsp; since v0.0.4
-<p>Walk reduce using the given reducer function</p>
-<p>NOTE: This method will resolve values during the walk before iterating and walking them.</p>
-
-**Params**
-<p><code>fn</code>: <code>Function</code> - The iterator function. Receives three values, the accumulator and the current element from the walk and the current set of keys from the entire depth of the walk.</p>
-<p><code>accum</code>: <code>&ast;</code> - The accumulator value.</p>
-<p><code>collection</code>: <code>&ast;</code> - The collection to walk.</p>
-
-**Returns**
-<br /><p><code>&ast;</code> - The final, accumulated value.</p>
-
-**Example**
-```js
-walkReduce(
-  (accum, value, keys) => {
-    if (!isObject(value)) {
-      return accum + toString(value)
-    }
-    return accum
-  },
-  '',
-  {
-    a: {
-      b: 'b',
-      c: {
-        d: 'd'
-      }
-    },
-    e: [ 'e', 'f' ]
-  }
-)
-//=> 'bdef'
-```
-<br /><br />
-
-### walkReduceDepthFirst()
-
-<<<<<<< HEAD
-[source](https://github.com/serverless/utils/tree/v0.0.16/src/data/walkReduceDepthFirst.js#L33)&nbsp;&nbsp;&nbsp;&nbsp;&nbsp; since v0.0.4
-=======
-[source](https://github.com/serverless/utils/tree/v0.0.17/src/data/walkReduceDepthFirst.js#L21)&nbsp;&nbsp;&nbsp;&nbsp;&nbsp; since v0.0.4
->>>>>>> afc295d0
-<p>Walk depth first and reduce using the given reducer function</p>
-<p>NOTE: This method will resolve values during the walk before iterating and walking them.</p>
-
-**Params**
-<p><code>iteratee</code>: <code>Function</code> - The iterator function. Receives three values, the accumulator and the current element from the walk and the current set of keys from the entire depth of the walk.</p>
-<p><code>accum</code>: <code>&ast;</code> - The accumulator value.</p>
-<p><code>collection</code>: <code>&ast;</code> - The collection to walk.</p>
-
-**Returns**
-<br /><p><code>&ast;</code> - The final, accumulated value.</p>
-
-**Example**
-```js
-walkReduceDepthFirst(
-  (accum, value, keys) => {
-    accum.push(keys)
-    return accum
-  },
-  [],
-  {
-    a: {
-      b: {
-        c: 'c'
-      },
-      d: 'd',
-    },
-    e: [ 'e', 'f' ]
-  }
-)
-//=> [
-  [ 'a', 'b', 'c' ],
-  [ 'a', 'b' ],
-  [ 'a', 'd' ],
-  [ 'a' ],
-  [ 'e', 0 ],
-  [ 'e', 1 ],
-  [ 'e' ],
-  []
-]
-```
-<br /><br />
-
-### walkReducePath()
-
-[source](https://github.com/serverless/utils/tree/v0.0.17/src/data/walkReducePath.js#L20)&nbsp;&nbsp;&nbsp;&nbsp;&nbsp; since v0.0.6
-<p>Walk reduce the specific path using the given reducer function</p>
-<p>NOTE: This method will resolve values during the walk before walking them. However, the unresolved value will be delivered to the iteratee.</p>
-
-**Params**
-<p><code>path</code>: <code>&ast;</code> - The specific path to walk</p>
-<p><code>fn</code>: <code>Function</code> - The iterator function. Receives three values, the accumulator and the current element from the walk and the current set of keys from the entire depth of the walk.</p>
-<p><code>accum</code>: <code>&ast;</code> - The accumulator value.</p>
-<p><code>collection</code>: <code>&ast;</code> - The collection to walk.</p>
-
-**Returns**
-<br /><p><code>&ast;</code> - The final, accumulated value.</p>
-
-**Example**
-```js
-walkReducePath(
-  (accum, value, keys) => {
-    return accum.push(keys)
-  },
-  'a.c.d'
-  [],
-  {
-    a: {
-      b: 'b',
-      c: {
-        d: 'd'
-      }
-    },
-    e: [ 'e', 'f' ]
-  }
-)
-//=> [
-//   [],
-//   ['a'],
-//   ['a', 'c'],
-//   ['a', 'c', 'd']
-// ]
-```
-<br /><br />
-
-## fetch
-
-### fetch()
-
-[source](https://github.com/serverless/utils/tree/v0.0.17/src/fetch/fetch.js#L4)&nbsp;&nbsp;&nbsp;&nbsp;&nbsp; since v0.0.6
-<p>Fetch provides a generic definition of Request and Response objects (and other things involved with network requests). This will allow them to be used wherever they are needed in the future, whether it’s for service workers, Cache API and other similar things that handle or modify requests and responses, or any kind of use case that might require you to generate your own responses programmatically.</p>
-<p>See the <a href="https://developer.mozilla.org/en-US/docs/Web/API/Fetch_API">fetch</a> API docs for more information.</p>
-<p>Auto curried with placeholder support</p>
-
-**Params**
-<p><code>url</code>: <code>string</code> - </p>
-
-**Returns**
-<br /><p><code>Promise&lt;Response&gt;</code> - the web request response</p>
-
-**Example**
-```js
-const response = await fetch('http://example.com/movies.json')
-const data = await response.json()
-console.log(JSON.stringify(data))
-```
-<br /><br />
-
-## fs
-
-### isArchivePath()
-
-[source](https://github.com/serverless/utils/tree/v0.0.17/src/fs/isArchivePath.js#L4)&nbsp;&nbsp;&nbsp;&nbsp;&nbsp; since v0.0.17
-<p>Checks if <code>filePath</code> is classified as an <code>Archive</code>.</p>
-
-**Params**
-<p><code>filePath</code>: <code>&ast;</code> - The value to check.</p>
-
-**Returns**
-<br /><p><code>boolean</code> - Returns `true` if `filePath` is an archive, else `false`.</p>
-
-**Example**
-```js
-isArchivePath('ok.zip') // => true
-
-isArchivePath('./code') // => false
-```
-<br /><br />
-
-## ip
-
-### isIp()
-
-[source](https://github.com/serverless/utils/tree/v0.0.17/src/ip/isIp.js#L7)&nbsp;&nbsp;&nbsp;&nbsp;&nbsp; since v0.0.6
-<p>Determines whether the given value is an IP address</p>
-
-**Params**
-<p><code>value</code>: <code>string</code> - The value to check</p>
-<p><code>version</code>: <code>string | number</code> - The IP version number &#39;4&#39; or &#39;6&#39;</p>
-
-**Returns**
-<br /><p><code>boolean</code> - True if the value is an ip address, otherwise false</p>
-
-**Example**
-```js
-isIp('255.255.255.0') //=> true
-isIp('255.255.255.0', 4) //=> true
-isIp('255.255.255.0', 6) //=> false
-isIp('2001:db8:abcd:0012:0000:0000:0000:0000') //=> true
-isIp('2001:db8:abcd:0012:0000:0000:0000:0000', 4) //=> false
-isIp('2001:db8:abcd:0012:0000:0000:0000:0000', 6) //=> true
-```
-<br /><br />
-
-### lookupIp()
-
-[source](https://github.com/serverless/utils/tree/v0.0.17/src/ip/lookupIp.js#L5)&nbsp;&nbsp;&nbsp;&nbsp;&nbsp; since v0.0.6
-<p>Converts an ip address into an location</p>
-
-**Params**
-<p><code>ip</code>: <code>string</code> - The ip to lookup</p>
-
-**Returns**
-<br /><p><code>{<br />
-  city: string,<br />
-  country: string,<br />
-  countryCode: string,<br />
-  ip: string,<br />
-  lat: number,<br />
-  lng: number,<br />
-  postalCode: string,<br />
-  region: string,<br />
-  regionCode: string,<br />
-}</code> - The location</p>
-
-**Example**
-```js
-await lookupIp('139.130.4.5')
-//=> {
-//   city: 'Belrose',
-//   country: 'Australia',
-//   countryCode: 'AU',
-//   ip: '139.130.4.5',
-//   lat: -33.7333,
-//   lng: 151.2167,
-//   postalCode: '2085',
-//   region: 'New South Wales',
-//   regionCode: 'NSW'
-// }
-```
-<br /><br />
-
-## lang
-
-### getProperty()
-
-[source](https://github.com/serverless/utils/tree/v0.0.17/src/lang/getProperty.js#L3)&nbsp;&nbsp;&nbsp;&nbsp;&nbsp; since v0.0.6
-<p>Returns a property descriptor for an own property</p>
-
-**Params**
-<p><code>object</code>: <code>object</code> - The object to get the property from</p>
-<p><code>prop</code>: <code>string</code> - The prop to get from the object</p>
-
-**Returns**
-<br /><p><code>{<br />
-  configurable: boolean,<br />
-  enumerable: boolean,<br />
-  value: &ast;,<br />
-  writeable: boolean,<br />
-  get: () =&gt; &ast;,<br />
-  set: (value) =&gt; undefined<br />
-}</code> - The property descriptor</p>
-
-**Example**
-```js
-const object = { get foo() { return 17 } }
-getProperty(o, 'foo')
-//=> {
-//   configurable: true,
-//   enumerable: true,
-//   get: foo() { ... },
-//   set: undefined
-// }
-```
-<br /><br />
-
-### mix()
-
-[source](https://github.com/serverless/utils/tree/v0.0.17/src/lang/mix.js#L24)&nbsp;&nbsp;&nbsp;&nbsp;&nbsp; since v0.0.4
-<p>Returns an object with a <code>with</code> method that can be used to mix the given class with mixins</p>
-
-**Params**
-<p><code>SuperClass</code>: <code>class</code> - The class that you want the mixins to extend</p>
-<p><code>args</code>: <code>...&ast;</code> - Additional arguments to pass to the mixin</p>
-
-**Returns**
-<br /><p><code>{<br />
-  with: (<br />
-    ...mixins: (SuperClass: class, ...args: &ast;) =&gt; class<br />
-  ) =&gt; class<br />
-}</code> - </p>
-
-**Example**
-```js
-const mixin = (SuperClass, ...args) => class extends SuperClass { ... }
-class mix(Parent, ...args).with(mixin) { ... }
-```
-<br /><br />
-
-## logic
-
-### and()
-
-[source](https://github.com/serverless/utils/tree/v0.0.17/src/logic/and.js#L4)&nbsp;&nbsp;&nbsp;&nbsp;&nbsp; since v0.0.13
-<p>Returns <code>true</code> if both arguments are <code>true</code>; <code>false</code> otherwise.</p>
-<p>This method resolves both parameters before executing.</p>
-<p>This method will automatically upgrade to async if a Promise is received for either value.</p>
-
-**Params**
-<p><code>valueA</code>: <code>&ast;</code> - </p>
-<p><code>valueB</code>: <code>&ast;</code> - </p>
-
-**Returns**
-<br /><p><code>&ast;</code> - the first argument if it is falsy, otherwise the second argument.</p>
-
-**Example**
-```js
-and(true, true) //=> true
-and(true, false) //=> false
-and(false, true) //=> false
-and(false, false) //=> false
-await and(Promise.resolve(false), false) //=> false
-```
-<br /><br />
-
-### isEmpty()
-
-[source](https://github.com/serverless/utils/tree/v0.0.17/src/logic/isEmpty.js#L13)&nbsp;&nbsp;&nbsp;&nbsp;&nbsp; since v0.0.3
-<p>Checks if <code>value</code> is an empty object, collection, map, or set.</p>
-<p>Objects are considered empty if they have no own enumerable string keyed<br />
-properties.</p>
-<p>Array-like values such as <code>arguments</code> objects, arrays, buffers, strings, or</p>
-<p>Similarly, maps and sets are considered empty if they have a <code>size</code> of <code>0</code>.</p>
-<p>Auto curried for placeholder support.</p>
-
-**Params**
-<p><code>value</code>: <code>&ast;</code> - The value to check.</p>
-
-**Returns**
-<br /><p><code>boolean</code> - Returns `true` if `value` is empty, else `false`.</p>
-
-**Example**
-```js
-isEmpty(null) // => true
-
-isEmpty(true) // => true
-
-isEmpty(1) // => true
-
-isEmpty([1, 2, 3]) // => false
-
-isEmpty('abc') // => false
-
-isEmpty({ 'a': 1 })  // => false
-```
-<br /><br />
-
-### not()
-
-[source](https://github.com/serverless/utils/tree/v0.0.17/src/logic/not.js#L4)&nbsp;&nbsp;&nbsp;&nbsp;&nbsp; since v0.0.13
-<p>A function that returns the <code>!</code> of its argument. It will return <code>true</code> when passed false-y value, and <code>false</code> when passed a truth-y one.</p>
-<p>Auto curried for placeholder support.</p>
-
-**Params**
-<p><code>value</code>: <code>&ast;</code> - Any value</p>
-
-**Returns**
-<br /><p><code>boolean</code> - the logical inverse of passed argument.</p>
-
-**Example**
-```js
-not(true) //=> false
-not(false) //=> true
-not(0) //=> true
-not(1) //=> false
-```
-<br /><br />
-
-### or()
-
-[source](https://github.com/serverless/utils/tree/v0.0.17/src/logic/or.js#L5)&nbsp;&nbsp;&nbsp;&nbsp;&nbsp; since v0.0.13
-<p>Returns <code>true</code> if one or both of its arguments are <code>true</code>. Returns <code>false</code> if both arguments are <code>false</code>.</p>
-<p>This method resolves both parameters before executing.</p>
-<p>This method will automatically upgrade to async if a Promise is received for either value.</p>
-
-**Params**
-<p><code>valueA</code>: <code>&ast;</code> - </p>
-<p><code>valueB</code>: <code>&ast;</code> - </p>
-
-**Returns**
-<br /><p><code>&ast;</code> - the first argument if truthy, otherwise the second argument.</p>
-
-**Example**
-```js
-or(true, true) //=> true
-or(true, false) //=> true
-or(false, true) //=> true
-or(false, false) //=> false
-await or(Promise.resolve(false), false) //=> false
-```
-<br /><br />
-
-## path
-
-### findPath()
-
-[source](https://github.com/serverless/utils/tree/v0.0.17/src/path/findPath.js#L7)&nbsp;&nbsp;&nbsp;&nbsp;&nbsp; since v0.0.3
-<p>Finds the first path in the given args.</p>
-
-**Params**
-<p><code>values</code>: <code>...String</code> - The values to check.</p>
-
-**Returns**
-<br /><p><code>String</code> - The first value found that is a path.</p>
-
-**Example**
-```js
-findPath(null, 0, '/foo', '/bar') // => '/foo'
-```
-<br /><br />
-
-## string
-
-### lowerCase()
-
-[source](https://github.com/serverless/utils/tree/v0.0.17/src/string/lowerCase.js#L6)&nbsp;&nbsp;&nbsp;&nbsp;&nbsp; since v0.0.16
-<p>Converts the given value to a string and then converts it to lower case.</p>
-<p>This method resolves both parameters before executing.</p>
-<p>This method will automatically upgrade to async if a Promise is received for either value.</p>
-
-**Params**
-<p><code>value</code>: <code>&ast;</code> - </p>
-
-**Returns**
-<br /><p><code>string</code> - the given value converted to a string and lower cased</p>
-
-**Example**
-```js
-lowerCase('ABC') //=> 'abc'
-lowerCase(true) //=> 'true'
-lowerCase(123) //=> '123'
-await lowerCase(Promise.resolve(123)) //=> '123'
-```
-<br /><br />
-
-
-<!-- AUTO-GENERATED-CONTENT:END -->+* A number of our data methods have async support built in. They will automatically upgrade to async methods when an async iteratee is used.